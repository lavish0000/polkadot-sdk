--- conflicted
+++ resolved
@@ -40,11 +40,8 @@
 frame-system = { workspace = true }
 frame-support = { workspace = true }
 frame-executive = { workspace = true }
-<<<<<<< HEAD
 frame-benchmarking = { workspace = true }
-=======
 pallet-example-authorization-tx-extension = { workspace = true, default-features = true }
->>>>>>> dbaa428c
 pallet-example-single-block-migrations = { workspace = true, default-features = true }
 frame-metadata-hash-extension = { workspace = true, default-features = true }
 log = { workspace = true, default-features = true }
