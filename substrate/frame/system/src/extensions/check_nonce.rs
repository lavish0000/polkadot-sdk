--- conflicted
+++ resolved
@@ -22,13 +22,8 @@
 use scale_info::TypeInfo;
 use sp_runtime::{
 	traits::{
-<<<<<<< HEAD
 		AsSystemOriginSigner, DispatchInfoOf, Dispatchable, One, PostDispatchInfoOf,
-		TransactionExtension, TransactionExtensionBase, ValidateResult, Zero,
-=======
-		AsSystemOriginSigner, DispatchInfoOf, Dispatchable, One, TransactionExtension,
-		ValidateResult, Zero,
->>>>>>> c02478b8
+		TransactionExtension, ValidateResult, Zero,
 	},
 	transaction_validity::{
 		InvalidTransaction, TransactionLongevity, TransactionValidityError, ValidTransaction,
@@ -72,7 +67,6 @@
 	}
 }
 
-<<<<<<< HEAD
 /// Operation to perform from `validate` to `prepare` in [`CheckNonce`] transaction extension.
 #[derive(RuntimeDebugNoBound)]
 pub enum Val<T: Config> {
@@ -92,26 +86,15 @@
 	Refund(Weight),
 }
 
-impl<T: Config> TransactionExtensionBase for CheckNonce<T> {
-	const IDENTIFIER: &'static str = "CheckNonce";
-	type Implicit = ();
-}
-=======
->>>>>>> c02478b8
 impl<T: Config> TransactionExtension<T::RuntimeCall> for CheckNonce<T>
 where
 	T::RuntimeCall: Dispatchable<Info = DispatchInfo>,
 	<T::RuntimeCall as Dispatchable>::RuntimeOrigin: AsSystemOriginSigner<T::AccountId> + Clone,
 {
-<<<<<<< HEAD
+	const IDENTIFIER: &'static str = "CheckNonce";
+	type Implicit = ();
 	type Val = Val<T>;
 	type Pre = Pre;
-=======
-	const IDENTIFIER: &'static str = "CheckNonce";
-	type Implicit = ();
-	type Val = Option<(T::AccountId, T::Nonce)>;
-	type Pre = ();
->>>>>>> c02478b8
 
 	fn weight(&self, _: &T::RuntimeCall) -> sp_weights::Weight {
 		<T::ExtensionsWeightInfo as super::WeightInfo>::check_nonce()
