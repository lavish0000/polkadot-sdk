--- conflicted
+++ resolved
@@ -261,16 +261,8 @@
 			// all fees should be x1.5
 			NextFeeMultiplier::<Runtime>::put(Multiplier::saturating_from_rational(3, 2));
 			let len = 10;
-<<<<<<< HEAD
-			let info = &info_from_weight(Weight::from_parts(3, 0));
-			assert_ok!(Ext::from(10).validate_and_prepare(Some(1).into(), CALL, info, len));
-=======
-
-			assert_ok!(
-				ChargeTransactionPayment::<Runtime>::from(10) // tipped
-					.pre_dispatch(&1, CALL, &info_from_weight(Weight::from_parts(3, 0)), len)
-			);
->>>>>>> 05b5fb2b
+			let info = info_from_weight(Weight::from_parts(3, 0));
+			assert_ok!(Ext::from(10).validate_and_prepare(Some(1).into(), CALL, &info, len));
 			assert_eq!(
 				Balances::free_balance(1),
 				100 // original
