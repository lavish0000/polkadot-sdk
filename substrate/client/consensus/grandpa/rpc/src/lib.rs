--- conflicted
+++ resolved
@@ -108,14 +108,7 @@
 			},
 		);
 
-<<<<<<< HEAD
-		sc_rpc::utils::spawn_subscription_task(
-			&self.executor,
-			pipe_from_stream(pending, stream, 16),
-		);
-=======
 		sc_rpc::utils::spawn_subscription_task(&self.executor, pipe_from_stream(pending, stream));
->>>>>>> a817d310
 	}
 
 	async fn prove_finality(
