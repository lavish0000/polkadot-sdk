// This file is part of Substrate.

// Copyright (C) Parity Technologies (UK) Ltd.
// SPDX-License-Identifier: GPL-3.0-or-later WITH Classpath-exception-2.0

// This program is free software: you can redistribute it and/or modify
// it under the terms of the GNU General Public License as published by
// the Free Software Foundation, either version 3 of the License, or
// (at your option) any later version.

// This program is distributed in the hope that it will be useful,
// but WITHOUT ANY WARRANTY; without even the implied warranty of
// MERCHANTABILITY or FITNESS FOR A PARTICULAR PURPOSE. See the
// GNU General Public License for more details.

// You should have received a copy of the GNU General Public License
// along with this program. If not, see <https://www.gnu.org/licenses/>.

//! The Substrate runtime. This can be compiled with `#[no_std]`, ready for Wasm.

#![cfg_attr(not(feature = "std"), no_std)]
// `construct_runtime!` does a lot of recursion and requires us to increase the limits.
#![recursion_limit = "1024"]

extern crate alloc;

use polkadot_sdk::*;

use alloc::{vec, vec::Vec};
use codec::{Decode, Encode, MaxEncodedLen};
use frame_election_provider_support::{
	bounds::{ElectionBounds, ElectionBoundsBuilder},
	onchain, BalancingConfig, ElectionDataProvider, SequentialPhragmen, VoteWeight,
};
use frame_support::{
	derive_impl,
	dispatch::DispatchClass,
	dynamic_params::{dynamic_pallet_params, dynamic_params},
	genesis_builder_helper::{build_state, get_preset},
	instances::{Instance1, Instance2},
	ord_parameter_types,
	pallet_prelude::Get,
	parameter_types,
	traits::{
		fungible::{
			Balanced, Credit, HoldConsideration, ItemOf, NativeFromLeft, NativeOrWithId, UnionOf,
		},
		tokens::{
			imbalance::ResolveAssetTo, nonfungibles_v2::Inspect, pay::PayAssetFromAccount,
			GetSalary, PayFromAccount,
		},
		AsEnsureOriginWithArg, ConstBool, ConstU128, ConstU16, ConstU32, ConstU64, Contains,
		Currency, EitherOfDiverse, EnsureOriginWithArg, EqualPrivilegeOnly, Imbalance, InsideBoth,
		InstanceFilter, KeyOwnerProofSystem, LinearStoragePrice, LockIdentifier, Nothing,
		OnUnbalanced, VariantCountOf, WithdrawReasons,
	},
	weights::{
		constants::{
			BlockExecutionWeight, ExtrinsicBaseWeight, RocksDbWeight, WEIGHT_REF_TIME_PER_SECOND,
		},
		ConstantMultiplier, IdentityFee, Weight,
	},
	BoundedVec, PalletId,
};
use frame_system::{
	limits::{BlockLength, BlockWeights},
	EnsureRoot, EnsureRootWithSuccess, EnsureSigned, EnsureSignedBy, EnsureWithSuccess,
};
pub use node_primitives::{AccountId, Signature};
use node_primitives::{AccountIndex, Balance, BlockNumber, Hash, Moment, Nonce};
use pallet_asset_conversion::{AccountIdConverter, Ascending, Chain, WithFirstAsset};
use pallet_asset_conversion_tx_payment::SwapAssetAdapter;
use pallet_broker::{CoreAssignment, CoreIndex, CoretimeInterface, PartsOf57600};
use pallet_election_provider_multi_phase::{GeometricDepositBase, SolutionAccuracyOf};
use pallet_identity::legacy::IdentityInfo;
use pallet_im_online::sr25519::AuthorityId as ImOnlineId;
use pallet_nfts::PalletFeatures;
use pallet_nis::WithMaximumOf;
use pallet_revive::evm::runtime::EthExtra;
use pallet_session::historical as pallet_session_historical;
// Can't use `FungibleAdapter` here until Treasury pallet migrates to fungibles
// <https://github.com/paritytech/polkadot-sdk/issues/226>
use pallet_broker::TaskId;
#[allow(deprecated)]
pub use pallet_transaction_payment::{CurrencyAdapter, Multiplier, TargetedFeeAdjustment};
use pallet_transaction_payment::{FeeDetails, RuntimeDispatchInfo};
use pallet_tx_pause::RuntimeCallNameOf;
use sp_api::impl_runtime_apis;
use sp_authority_discovery::AuthorityId as AuthorityDiscoveryId;
use sp_consensus_beefy::{
	ecdsa_crypto::{AuthorityId as BeefyId, Signature as BeefySignature},
	mmr::MmrLeafVersion,
};
use sp_consensus_grandpa::AuthorityId as GrandpaId;
use sp_core::{crypto::KeyTypeId, OpaqueMetadata, H160};
use sp_inherents::{CheckInherentsResult, InherentData};
use sp_runtime::{
	create_runtime_str,
	curve::PiecewiseLinear,
	generic, impl_opaque_keys,
	traits::{
		self, AccountIdConversion, BlakeTwo256, Block as BlockT, Bounded, ConvertInto,
		MaybeConvert, NumberFor, OpaqueKeys, SaturatedConversion, StaticLookup,
	},
	transaction_validity::{TransactionPriority, TransactionSource, TransactionValidity},
	ApplyExtrinsicResult, FixedPointNumber, FixedU128, MultiSignature, MultiSigner, Perbill,
	Percent, Permill, Perquintill, RuntimeDebug,
};
#[cfg(any(feature = "std", test))]
use sp_version::NativeVersion;
use sp_version::RuntimeVersion;
use static_assertions::const_assert;

#[cfg(any(feature = "std", test))]
pub use frame_system::Call as SystemCall;
#[cfg(any(feature = "std", test))]
pub use pallet_balances::Call as BalancesCall;
#[cfg(any(feature = "std", test))]
pub use pallet_staking::StakerStatus;
#[cfg(any(feature = "std", test))]
pub use pallet_sudo::Call as SudoCall;
#[cfg(any(feature = "std", test))]
pub use sp_runtime::BuildStorage;

/// Implementations of some helper traits passed into runtime modules as associated types.
pub mod impls;
#[cfg(not(feature = "runtime-benchmarks"))]
use impls::AllianceIdentityVerifier;
use impls::{AllianceProposalProvider, Author};

/// Constant values used within the runtime.
pub mod constants;
use constants::{currency::*, time::*};
use sp_runtime::generic::Era;

/// Generated voter bag information.
mod voter_bags;

/// Runtime API definition for assets.
pub mod assets_api;

// Make the WASM binary available.
#[cfg(feature = "std")]
include!(concat!(env!("OUT_DIR"), "/wasm_binary.rs"));

/// Max size for serialized extrinsic params for this testing runtime.
/// This is a quite arbitrary but empirically battle tested value.
#[cfg(test)]
pub const CALL_PARAMS_MAX_SIZE: usize = 244;

/// Wasm binary unwrapped. If built with `SKIP_WASM_BUILD`, the function panics.
#[cfg(feature = "std")]
pub fn wasm_binary_unwrap() -> &'static [u8] {
	WASM_BINARY.expect(
		"Development wasm binary is not available. This means the client is built with \
		 `SKIP_WASM_BUILD` flag and it is only usable for production chains. Please rebuild with \
		 the flag disabled.",
	)
}

/// Runtime version.
#[sp_version::runtime_version]
pub const VERSION: RuntimeVersion = RuntimeVersion {
	spec_name: create_runtime_str!("node"),
	impl_name: create_runtime_str!("substrate-node"),
	authoring_version: 10,
	// Per convention: if the runtime behavior changes, increment spec_version
	// and set impl_version to 0. If only runtime
	// implementation changes and behavior does not, then leave spec_version as
	// is and increment impl_version.
	spec_version: 268,
	impl_version: 0,
	apis: RUNTIME_API_VERSIONS,
	transaction_version: 2,
	system_version: 1,
};

/// The BABE epoch configuration at genesis.
pub const BABE_GENESIS_EPOCH_CONFIG: sp_consensus_babe::BabeEpochConfiguration =
	sp_consensus_babe::BabeEpochConfiguration {
		c: PRIMARY_PROBABILITY,
		allowed_slots: sp_consensus_babe::AllowedSlots::PrimaryAndSecondaryPlainSlots,
	};

/// Native version.
#[cfg(any(feature = "std", test))]
pub fn native_version() -> NativeVersion {
	NativeVersion { runtime_version: VERSION, can_author_with: Default::default() }
}

type NegativeImbalance = <Balances as Currency<AccountId>>::NegativeImbalance;

pub struct DealWithFees;
impl OnUnbalanced<NegativeImbalance> for DealWithFees {
	fn on_unbalanceds(mut fees_then_tips: impl Iterator<Item = NegativeImbalance>) {
		if let Some(fees) = fees_then_tips.next() {
			// for fees, 80% to treasury, 20% to author
			let mut split = fees.ration(80, 20);
			if let Some(tips) = fees_then_tips.next() {
				// for tips, if any, 80% to treasury, 20% to author (though this can be anything)
				tips.ration_merge_into(80, 20, &mut split);
			}
			Treasury::on_unbalanced(split.0);
			Author::on_unbalanced(split.1);
		}
	}
}

/// We assume that ~10% of the block weight is consumed by `on_initialize` handlers.
/// This is used to limit the maximal weight of a single extrinsic.
const AVERAGE_ON_INITIALIZE_RATIO: Perbill = Perbill::from_percent(10);
/// We allow `Normal` extrinsics to fill up the block up to 75%, the rest can be used
/// by  Operational  extrinsics.
const NORMAL_DISPATCH_RATIO: Perbill = Perbill::from_percent(75);
/// We allow for 2 seconds of compute with a 6 second average block time, with maximum proof size.
const MAXIMUM_BLOCK_WEIGHT: Weight =
	Weight::from_parts(WEIGHT_REF_TIME_PER_SECOND.saturating_mul(2), u64::MAX);

parameter_types! {
	pub const BlockHashCount: BlockNumber = 2400;
	pub const Version: RuntimeVersion = VERSION;
	pub RuntimeBlockLength: BlockLength =
		BlockLength::max_with_normal_ratio(5 * 1024 * 1024, NORMAL_DISPATCH_RATIO);
	pub RuntimeBlockWeights: BlockWeights = BlockWeights::builder()
		.base_block(BlockExecutionWeight::get())
		.for_class(DispatchClass::all(), |weights| {
			weights.base_extrinsic = ExtrinsicBaseWeight::get();
		})
		.for_class(DispatchClass::Normal, |weights| {
			weights.max_total = Some(NORMAL_DISPATCH_RATIO * MAXIMUM_BLOCK_WEIGHT);
		})
		.for_class(DispatchClass::Operational, |weights| {
			weights.max_total = Some(MAXIMUM_BLOCK_WEIGHT);
			// Operational transactions have some extra reserved space, so that they
			// are included even if block reached `MAXIMUM_BLOCK_WEIGHT`.
			weights.reserved = Some(
				MAXIMUM_BLOCK_WEIGHT - NORMAL_DISPATCH_RATIO * MAXIMUM_BLOCK_WEIGHT
			);
		})
		.avg_block_initialization(AVERAGE_ON_INITIALIZE_RATIO)
		.build_or_panic();
	pub MaxCollectivesProposalWeight: Weight = Perbill::from_percent(50) * RuntimeBlockWeights::get().max_block;
}

const_assert!(NORMAL_DISPATCH_RATIO.deconstruct() >= AVERAGE_ON_INITIALIZE_RATIO.deconstruct());

/// Calls that can bypass the safe-mode pallet.
pub struct SafeModeWhitelistedCalls;
impl Contains<RuntimeCall> for SafeModeWhitelistedCalls {
	fn contains(call: &RuntimeCall) -> bool {
		match call {
			RuntimeCall::System(_) | RuntimeCall::SafeMode(_) | RuntimeCall::TxPause(_) => true,
			_ => false,
		}
	}
}

/// Calls that cannot be paused by the tx-pause pallet.
pub struct TxPauseWhitelistedCalls;
/// Whitelist `Balances::transfer_keep_alive`, all others are pauseable.
impl Contains<RuntimeCallNameOf<Runtime>> for TxPauseWhitelistedCalls {
	fn contains(full_name: &RuntimeCallNameOf<Runtime>) -> bool {
		match (full_name.0.as_slice(), full_name.1.as_slice()) {
			(b"Balances", b"transfer_keep_alive") => true,
			_ => false,
		}
	}
}

impl pallet_tx_pause::Config for Runtime {
	type RuntimeEvent = RuntimeEvent;
	type RuntimeCall = RuntimeCall;
	type PauseOrigin = EnsureRoot<AccountId>;
	type UnpauseOrigin = EnsureRoot<AccountId>;
	type WhitelistedCalls = TxPauseWhitelistedCalls;
	type MaxNameLen = ConstU32<256>;
	type WeightInfo = pallet_tx_pause::weights::SubstrateWeight<Runtime>;
}

parameter_types! {
	pub const EnterDuration: BlockNumber = 4 * HOURS;
	pub const EnterDepositAmount: Balance = 2_000_000 * DOLLARS;
	pub const ExtendDuration: BlockNumber = 2 * HOURS;
	pub const ExtendDepositAmount: Balance = 1_000_000 * DOLLARS;
	pub const ReleaseDelay: u32 = 2 * DAYS;
}

impl pallet_safe_mode::Config for Runtime {
	type RuntimeEvent = RuntimeEvent;
	type Currency = Balances;
	type RuntimeHoldReason = RuntimeHoldReason;
	type WhitelistedCalls = SafeModeWhitelistedCalls;
	type EnterDuration = EnterDuration;
	type EnterDepositAmount = EnterDepositAmount;
	type ExtendDuration = ExtendDuration;
	type ExtendDepositAmount = ExtendDepositAmount;
	type ForceEnterOrigin = EnsureRootWithSuccess<AccountId, ConstU32<9>>;
	type ForceExtendOrigin = EnsureRootWithSuccess<AccountId, ConstU32<11>>;
	type ForceExitOrigin = EnsureRoot<AccountId>;
	type ForceDepositOrigin = EnsureRoot<AccountId>;
	type ReleaseDelay = ReleaseDelay;
	type Notify = ();
	type WeightInfo = pallet_safe_mode::weights::SubstrateWeight<Runtime>;
}

#[derive_impl(frame_system::config_preludes::SolochainDefaultConfig)]
impl frame_system::Config for Runtime {
	type BaseCallFilter = InsideBoth<SafeMode, TxPause>;
	type BlockWeights = RuntimeBlockWeights;
	type BlockLength = RuntimeBlockLength;
	type DbWeight = RocksDbWeight;
	type Nonce = Nonce;
	type Hash = Hash;
	type AccountId = AccountId;
	type Lookup = Indices;
	type Block = Block;
	type BlockHashCount = BlockHashCount;
	type Version = Version;
	type AccountData = pallet_balances::AccountData<Balance>;
	type SystemWeightInfo = frame_system::weights::SubstrateWeight<Runtime>;
	type SS58Prefix = ConstU16<42>;
	type MaxConsumers = ConstU32<16>;
	type MultiBlockMigrator = MultiBlockMigrations;
}

impl pallet_insecure_randomness_collective_flip::Config for Runtime {}

impl pallet_example_tasks::Config for Runtime {
	type RuntimeTask = RuntimeTask;
	type WeightInfo = pallet_example_tasks::weights::SubstrateWeight<Runtime>;
}

impl pallet_example_mbm::Config for Runtime {}

impl pallet_utility::Config for Runtime {
	type RuntimeEvent = RuntimeEvent;
	type RuntimeCall = RuntimeCall;
	type PalletsOrigin = OriginCaller;
	type WeightInfo = pallet_utility::weights::SubstrateWeight<Runtime>;
}

parameter_types! {
	// One storage item; key size is 32; value is size 4+4+16+32 bytes = 56 bytes.
	pub const DepositBase: Balance = deposit(1, 88);
	// Additional storage item size of 32 bytes.
	pub const DepositFactor: Balance = deposit(0, 32);
}

impl pallet_multisig::Config for Runtime {
	type RuntimeEvent = RuntimeEvent;
	type RuntimeCall = RuntimeCall;
	type Currency = Balances;
	type DepositBase = DepositBase;
	type DepositFactor = DepositFactor;
	type MaxSignatories = ConstU32<100>;
	type WeightInfo = pallet_multisig::weights::SubstrateWeight<Runtime>;
}

parameter_types! {
	// One storage item; key size 32, value size 8; .
	pub const ProxyDepositBase: Balance = deposit(1, 8);
	// Additional storage item size of 33 bytes.
	pub const ProxyDepositFactor: Balance = deposit(0, 33);
	pub const AnnouncementDepositBase: Balance = deposit(1, 8);
	pub const AnnouncementDepositFactor: Balance = deposit(0, 66);
}

/// The type used to represent the kinds of proxying allowed.
#[derive(
	Copy,
	Clone,
	Eq,
	PartialEq,
	Ord,
	PartialOrd,
	Encode,
	Decode,
	RuntimeDebug,
	MaxEncodedLen,
	scale_info::TypeInfo,
)]
pub enum ProxyType {
	Any,
	NonTransfer,
	Governance,
	Staking,
}
impl Default for ProxyType {
	fn default() -> Self {
		Self::Any
	}
}
impl InstanceFilter<RuntimeCall> for ProxyType {
	fn filter(&self, c: &RuntimeCall) -> bool {
		match self {
			ProxyType::Any => true,
			ProxyType::NonTransfer => !matches!(
				c,
				RuntimeCall::Balances(..) |
					RuntimeCall::Assets(..) |
					RuntimeCall::Uniques(..) |
					RuntimeCall::Nfts(..) |
					RuntimeCall::Vesting(pallet_vesting::Call::vested_transfer { .. }) |
					RuntimeCall::Indices(pallet_indices::Call::transfer { .. })
			),
			ProxyType::Governance => matches!(
				c,
				RuntimeCall::Democracy(..) |
					RuntimeCall::Council(..) |
					RuntimeCall::Society(..) |
					RuntimeCall::TechnicalCommittee(..) |
					RuntimeCall::Elections(..) |
					RuntimeCall::Treasury(..)
			),
			ProxyType::Staking => {
				matches!(c, RuntimeCall::Staking(..) | RuntimeCall::FastUnstake(..))
			},
		}
	}
	fn is_superset(&self, o: &Self) -> bool {
		match (self, o) {
			(x, y) if x == y => true,
			(ProxyType::Any, _) => true,
			(_, ProxyType::Any) => false,
			(ProxyType::NonTransfer, _) => true,
			_ => false,
		}
	}
}

impl pallet_proxy::Config for Runtime {
	type RuntimeEvent = RuntimeEvent;
	type RuntimeCall = RuntimeCall;
	type Currency = Balances;
	type ProxyType = ProxyType;
	type ProxyDepositBase = ProxyDepositBase;
	type ProxyDepositFactor = ProxyDepositFactor;
	type MaxProxies = ConstU32<32>;
	type WeightInfo = pallet_proxy::weights::SubstrateWeight<Runtime>;
	type MaxPending = ConstU32<32>;
	type CallHasher = BlakeTwo256;
	type AnnouncementDepositBase = AnnouncementDepositBase;
	type AnnouncementDepositFactor = AnnouncementDepositFactor;
}

parameter_types! {
	pub MaximumSchedulerWeight: Weight = Perbill::from_percent(80) *
		RuntimeBlockWeights::get().max_block;
}

impl pallet_scheduler::Config for Runtime {
	type RuntimeEvent = RuntimeEvent;
	type RuntimeOrigin = RuntimeOrigin;
	type PalletsOrigin = OriginCaller;
	type RuntimeCall = RuntimeCall;
	type MaximumWeight = MaximumSchedulerWeight;
	type ScheduleOrigin = EnsureRoot<AccountId>;
	#[cfg(feature = "runtime-benchmarks")]
	type MaxScheduledPerBlock = ConstU32<512>;
	#[cfg(not(feature = "runtime-benchmarks"))]
	type MaxScheduledPerBlock = ConstU32<50>;
	type WeightInfo = pallet_scheduler::weights::SubstrateWeight<Runtime>;
	type OriginPrivilegeCmp = EqualPrivilegeOnly;
	type Preimages = Preimage;
}

impl pallet_glutton::Config for Runtime {
	type RuntimeEvent = RuntimeEvent;
	type AdminOrigin = EnsureRoot<AccountId>;
	type WeightInfo = pallet_glutton::weights::SubstrateWeight<Runtime>;
}

parameter_types! {
	pub const PreimageHoldReason: RuntimeHoldReason = RuntimeHoldReason::Preimage(pallet_preimage::HoldReason::Preimage);
}

impl pallet_preimage::Config for Runtime {
	type WeightInfo = pallet_preimage::weights::SubstrateWeight<Runtime>;
	type RuntimeEvent = RuntimeEvent;
	type Currency = Balances;
	type ManagerOrigin = EnsureRoot<AccountId>;
	type Consideration = HoldConsideration<
		AccountId,
		Balances,
		PreimageHoldReason,
		LinearStoragePrice<
			dynamic_params::storage::BaseDeposit,
			dynamic_params::storage::ByteDeposit,
			Balance,
		>,
	>;
}

parameter_types! {
	// NOTE: Currently it is not possible to change the epoch duration after the chain has started.
	//       Attempting to do so will brick block production.
	pub const EpochDuration: u64 = EPOCH_DURATION_IN_SLOTS;
	pub const ExpectedBlockTime: Moment = MILLISECS_PER_BLOCK;
	pub const ReportLongevity: u64 =
		BondingDuration::get() as u64 * SessionsPerEra::get() as u64 * EpochDuration::get();
}

impl pallet_babe::Config for Runtime {
	type EpochDuration = EpochDuration;
	type ExpectedBlockTime = ExpectedBlockTime;
	type EpochChangeTrigger = pallet_babe::ExternalTrigger;
	type DisabledValidators = Session;
	type WeightInfo = ();
	type MaxAuthorities = MaxAuthorities;
	type MaxNominators = MaxNominators;
	type KeyOwnerProof = sp_session::MembershipProof;
	type EquivocationReportSystem =
		pallet_babe::EquivocationReportSystem<Self, Offences, Historical, ReportLongevity>;
}

parameter_types! {
	pub const IndexDeposit: Balance = 1 * DOLLARS;
}

impl pallet_indices::Config for Runtime {
	type AccountIndex = AccountIndex;
	type Currency = Balances;
	type Deposit = IndexDeposit;
	type RuntimeEvent = RuntimeEvent;
	type WeightInfo = pallet_indices::weights::SubstrateWeight<Runtime>;
}

parameter_types! {
	pub const ExistentialDeposit: Balance = 1 * DOLLARS;
	// For weight estimation, we assume that the most locks on an individual account will be 50.
	// This number may need to be adjusted in the future if this assumption no longer holds true.
	pub const MaxLocks: u32 = 50;
	pub const MaxReserves: u32 = 50;
}

impl pallet_balances::Config for Runtime {
	type RuntimeHoldReason = RuntimeHoldReason;
	type RuntimeFreezeReason = RuntimeFreezeReason;
	type MaxLocks = MaxLocks;
	type MaxReserves = MaxReserves;
	type ReserveIdentifier = [u8; 8];
	type Balance = Balance;
	type DustRemoval = ();
	type RuntimeEvent = RuntimeEvent;
	type ExistentialDeposit = ExistentialDeposit;
	type AccountStore = frame_system::Pallet<Runtime>;
	type WeightInfo = pallet_balances::weights::SubstrateWeight<Runtime>;
	type FreezeIdentifier = RuntimeFreezeReason;
	type MaxFreezes = VariantCountOf<RuntimeFreezeReason>;
	type DoneSlashHandler = ();
}

parameter_types! {
	pub const TransactionByteFee: Balance = 10 * MILLICENTS;
	pub const OperationalFeeMultiplier: u8 = 5;
	pub const TargetBlockFullness: Perquintill = Perquintill::from_percent(25);
	pub AdjustmentVariable: Multiplier = Multiplier::saturating_from_rational(1, 100_000);
	pub MinimumMultiplier: Multiplier = Multiplier::saturating_from_rational(1, 1_000_000_000u128);
	pub MaximumMultiplier: Multiplier = Bounded::max_value();
}

// Can't use `FungibleAdapter` here until Treasury pallet migrates to fungibles
// <https://github.com/paritytech/polkadot-sdk/issues/226>
#[allow(deprecated)]
impl pallet_transaction_payment::Config for Runtime {
	type RuntimeEvent = RuntimeEvent;
	type OnChargeTransaction = CurrencyAdapter<Balances, DealWithFees>;
	type OperationalFeeMultiplier = OperationalFeeMultiplier;
	type WeightToFee = IdentityFee<Balance>;
	type LengthToFee = ConstantMultiplier<Balance, TransactionByteFee>;
	type FeeMultiplierUpdate = TargetedFeeAdjustment<
		Self,
		TargetBlockFullness,
		AdjustmentVariable,
		MinimumMultiplier,
		MaximumMultiplier,
	>;
	type WeightInfo = pallet_transaction_payment::weights::SubstrateWeight<Runtime>;
}

impl pallet_asset_conversion_tx_payment::Config for Runtime {
	type RuntimeEvent = RuntimeEvent;
	type AssetId = NativeOrWithId<u32>;
	type OnChargeAssetTransaction = SwapAssetAdapter<
		Native,
		NativeAndAssets,
		AssetConversion,
		ResolveAssetTo<TreasuryAccount, NativeAndAssets>,
	>;
	type WeightInfo = pallet_asset_conversion_tx_payment::weights::SubstrateWeight<Runtime>;
	#[cfg(feature = "runtime-benchmarks")]
	type BenchmarkHelper = AssetConversionTxHelper;
}

impl pallet_skip_feeless_payment::Config for Runtime {
	type RuntimeEvent = RuntimeEvent;
}

parameter_types! {
	pub const MinimumPeriod: Moment = SLOT_DURATION / 2;
}

impl pallet_timestamp::Config for Runtime {
	type Moment = Moment;
	type OnTimestampSet = Babe;
	type MinimumPeriod = MinimumPeriod;
	type WeightInfo = pallet_timestamp::weights::SubstrateWeight<Runtime>;
}

impl pallet_authorship::Config for Runtime {
	type FindAuthor = pallet_session::FindAccountFromAuthorIndex<Self, Babe>;
	type EventHandler = (Staking, ImOnline);
}

impl_opaque_keys! {
	pub struct SessionKeys {
		pub grandpa: Grandpa,
		pub babe: Babe,
		pub im_online: ImOnline,
		pub authority_discovery: AuthorityDiscovery,
		pub mixnet: Mixnet,
		pub beefy: Beefy,
	}
}

impl pallet_session::Config for Runtime {
	type RuntimeEvent = RuntimeEvent;
	type ValidatorId = <Self as frame_system::Config>::AccountId;
	type ValidatorIdOf = pallet_staking::StashOf<Self>;
	type ShouldEndSession = Babe;
	type NextSessionRotation = Babe;
	type SessionManager = pallet_session::historical::NoteHistoricalRoot<Self, Staking>;
	type SessionHandler = <SessionKeys as OpaqueKeys>::KeyTypeIdProviders;
	type Keys = SessionKeys;
	type WeightInfo = pallet_session::weights::SubstrateWeight<Runtime>;
}

impl pallet_session::historical::Config for Runtime {
	type FullIdentification = pallet_staking::Exposure<AccountId, Balance>;
	type FullIdentificationOf = pallet_staking::ExposureOf<Runtime>;
}

pallet_staking_reward_curve::build! {
	const REWARD_CURVE: PiecewiseLinear<'static> = curve!(
		min_inflation: 0_025_000,
		max_inflation: 0_100_000,
		ideal_stake: 0_500_000,
		falloff: 0_050_000,
		max_piece_count: 40,
		test_precision: 0_005_000,
	);
}

parameter_types! {
	pub const SessionsPerEra: sp_staking::SessionIndex = 6;
	pub const BondingDuration: sp_staking::EraIndex = 24 * 28;
	pub const SlashDeferDuration: sp_staking::EraIndex = 24 * 7; // 1/4 the bonding duration.
	pub const RewardCurve: &'static PiecewiseLinear<'static> = &REWARD_CURVE;
	pub const MaxNominators: u32 = 64;
	pub const MaxControllersInDeprecationBatch: u32 = 5900;
	pub OffchainRepeat: BlockNumber = 5;
	pub HistoryDepth: u32 = 84;
}

/// Upper limit on the number of NPOS nominations.
const MAX_QUOTA_NOMINATIONS: u32 = 16;

pub struct StakingBenchmarkingConfig;
impl pallet_staking::BenchmarkingConfig for StakingBenchmarkingConfig {
	type MaxNominators = ConstU32<1000>;
	type MaxValidators = ConstU32<1000>;
}

impl pallet_staking::Config for Runtime {
	type Currency = Balances;
	type CurrencyBalance = Balance;
	type UnixTime = Timestamp;
	type CurrencyToVote = sp_staking::currency_to_vote::U128CurrencyToVote;
	type RewardRemainder = Treasury;
	type RuntimeEvent = RuntimeEvent;
	type Slash = Treasury; // send the slashed funds to the treasury.
	type Reward = (); // rewards are minted from the void
	type SessionsPerEra = SessionsPerEra;
	type BondingDuration = BondingDuration;
	type SlashDeferDuration = SlashDeferDuration;
	/// A super-majority of the council can cancel the slash.
	type AdminOrigin = EitherOfDiverse<
		EnsureRoot<AccountId>,
		pallet_collective::EnsureProportionAtLeast<AccountId, CouncilCollective, 3, 4>,
	>;
	type SessionInterface = Self;
	type EraPayout = pallet_staking::ConvertCurve<RewardCurve>;
	type NextNewSession = Session;
	type MaxExposurePageSize = ConstU32<256>;
	type ElectionProvider = ElectionProviderMultiPhase;
	type GenesisElectionProvider = onchain::OnChainExecution<OnChainSeqPhragmen>;
	type VoterList = VoterList;
	type NominationsQuota = pallet_staking::FixedNominationsQuota<MAX_QUOTA_NOMINATIONS>;
	// This a placeholder, to be introduced in the next PR as an instance of bags-list
	type TargetList = pallet_staking::UseValidatorsMap<Self>;
	type MaxUnlockingChunks = ConstU32<32>;
	type MaxControllersInDeprecationBatch = MaxControllersInDeprecationBatch;
	type HistoryDepth = HistoryDepth;
	type EventListeners = NominationPools;
	type WeightInfo = pallet_staking::weights::SubstrateWeight<Runtime>;
	type BenchmarkingConfig = StakingBenchmarkingConfig;
	type DisablingStrategy = pallet_staking::UpToLimitDisablingStrategy;
}

impl pallet_fast_unstake::Config for Runtime {
	type RuntimeEvent = RuntimeEvent;
	type ControlOrigin = frame_system::EnsureRoot<AccountId>;
	type BatchSize = ConstU32<64>;
	type Deposit = ConstU128<{ DOLLARS }>;
	type Currency = Balances;
	type Staking = Staking;
	type MaxErasToCheckPerBlock = ConstU32<1>;
	type WeightInfo = ();
}

parameter_types! {
	// phase durations. 1/4 of the last session for each.
	pub const SignedPhase: u32 = EPOCH_DURATION_IN_BLOCKS / 4;
	pub const UnsignedPhase: u32 = EPOCH_DURATION_IN_BLOCKS / 4;

	// signed config
	pub const SignedRewardBase: Balance = 1 * DOLLARS;
	pub const SignedFixedDeposit: Balance = 1 * DOLLARS;
	pub const SignedDepositIncreaseFactor: Percent = Percent::from_percent(10);
	pub const SignedDepositByte: Balance = 1 * CENTS;

	// miner configs
	pub const MultiPhaseUnsignedPriority: TransactionPriority = StakingUnsignedPriority::get() - 1u64;
	pub MinerMaxWeight: Weight = RuntimeBlockWeights::get()
		.get(DispatchClass::Normal)
		.max_extrinsic.expect("Normal extrinsics have a weight limit configured; qed")
		.saturating_sub(BlockExecutionWeight::get());
	// Solution can occupy 90% of normal block size
	pub MinerMaxLength: u32 = Perbill::from_rational(9u32, 10) *
		*RuntimeBlockLength::get()
		.max
		.get(DispatchClass::Normal);
}

frame_election_provider_support::generate_solution_type!(
	#[compact]
	pub struct NposSolution16::<
		VoterIndex = u32,
		TargetIndex = u16,
		Accuracy = sp_runtime::PerU16,
		MaxVoters = MaxElectingVotersSolution,
	>(16)
);

parameter_types! {
	// Note: the EPM in this runtime runs the election on-chain. The election bounds must be
	// carefully set so that an election round fits in one block.
	pub ElectionBoundsMultiPhase: ElectionBounds = ElectionBoundsBuilder::default()
		.voters_count(10_000.into()).targets_count(1_500.into()).build();
	pub ElectionBoundsOnChain: ElectionBounds = ElectionBoundsBuilder::default()
		.voters_count(5_000.into()).targets_count(1_250.into()).build();

	pub MaxNominations: u32 = <NposSolution16 as frame_election_provider_support::NposSolution>::LIMIT as u32;
	pub MaxElectingVotersSolution: u32 = 40_000;
	// The maximum winners that can be elected by the Election pallet which is equivalent to the
	// maximum active validators the staking pallet can have.
	pub MaxActiveValidators: u32 = 1000;
}

/// The numbers configured here could always be more than the the maximum limits of staking pallet
/// to ensure election snapshot will not run out of memory. For now, we set them to smaller values
/// since the staking is bounded and the weight pipeline takes hours for this single pallet.
pub struct ElectionProviderBenchmarkConfig;
impl pallet_election_provider_multi_phase::BenchmarkingConfig for ElectionProviderBenchmarkConfig {
	const VOTERS: [u32; 2] = [1000, 2000];
	const TARGETS: [u32; 2] = [500, 1000];
	const ACTIVE_VOTERS: [u32; 2] = [500, 800];
	const DESIRED_TARGETS: [u32; 2] = [200, 400];
	const SNAPSHOT_MAXIMUM_VOTERS: u32 = 1000;
	const MINER_MAXIMUM_VOTERS: u32 = 1000;
	const MAXIMUM_TARGETS: u32 = 300;
}

/// Maximum number of iterations for balancing that will be executed in the embedded OCW
/// miner of election provider multi phase.
pub const MINER_MAX_ITERATIONS: u32 = 10;

/// A source of random balance for NposSolver, which is meant to be run by the OCW election miner.
pub struct OffchainRandomBalancing;
impl Get<Option<BalancingConfig>> for OffchainRandomBalancing {
	fn get() -> Option<BalancingConfig> {
		use sp_runtime::traits::TrailingZeroInput;
		let iterations = match MINER_MAX_ITERATIONS {
			0 => 0,
			max => {
				let seed = sp_io::offchain::random_seed();
				let random = <u32>::decode(&mut TrailingZeroInput::new(&seed))
					.expect("input is padded with zeroes; qed") %
					max.saturating_add(1);
				random as usize
			},
		};

		let config = BalancingConfig { iterations, tolerance: 0 };
		Some(config)
	}
}

pub struct OnChainSeqPhragmen;
impl onchain::Config for OnChainSeqPhragmen {
	type System = Runtime;
	type Solver = SequentialPhragmen<
		AccountId,
		pallet_election_provider_multi_phase::SolutionAccuracyOf<Runtime>,
	>;
	type DataProvider = <Runtime as pallet_election_provider_multi_phase::Config>::DataProvider;
	type WeightInfo = frame_election_provider_support::weights::SubstrateWeight<Runtime>;
	type MaxWinners = <Runtime as pallet_election_provider_multi_phase::Config>::MaxWinners;
	type Bounds = ElectionBoundsOnChain;
}

impl pallet_election_provider_multi_phase::MinerConfig for Runtime {
	type AccountId = AccountId;
	type MaxLength = MinerMaxLength;
	type MaxWeight = MinerMaxWeight;
	type Solution = NposSolution16;
	type MaxVotesPerVoter =
	<<Self as pallet_election_provider_multi_phase::Config>::DataProvider as ElectionDataProvider>::MaxVotesPerVoter;
	type MaxWinners = MaxActiveValidators;

	// The unsigned submissions have to respect the weight of the submit_unsigned call, thus their
	// weight estimate function is wired to this call's weight.
	fn solution_weight(v: u32, t: u32, a: u32, d: u32) -> Weight {
		<
			<Self as pallet_election_provider_multi_phase::Config>::WeightInfo
			as
			pallet_election_provider_multi_phase::WeightInfo
		>::submit_unsigned(v, t, a, d)
	}
}

impl pallet_election_provider_multi_phase::Config for Runtime {
	type RuntimeEvent = RuntimeEvent;
	type Currency = Balances;
	type EstimateCallFee = TransactionPayment;
	type SignedPhase = SignedPhase;
	type UnsignedPhase = UnsignedPhase;
	type BetterSignedThreshold = ();
	type OffchainRepeat = OffchainRepeat;
	type MinerTxPriority = MultiPhaseUnsignedPriority;
	type MinerConfig = Self;
	type SignedMaxSubmissions = ConstU32<10>;
	type SignedRewardBase = SignedRewardBase;
	type SignedDepositBase =
		GeometricDepositBase<Balance, SignedFixedDeposit, SignedDepositIncreaseFactor>;
	type SignedDepositByte = SignedDepositByte;
	type SignedMaxRefunds = ConstU32<3>;
	type SignedDepositWeight = ();
	type SignedMaxWeight = MinerMaxWeight;
	type SlashHandler = (); // burn slashes
	type RewardHandler = (); // rewards are minted from the void
	type DataProvider = Staking;
	type Fallback = onchain::OnChainExecution<OnChainSeqPhragmen>;
	type GovernanceFallback = onchain::OnChainExecution<OnChainSeqPhragmen>;
	type Solver = SequentialPhragmen<AccountId, SolutionAccuracyOf<Self>, OffchainRandomBalancing>;
	type ForceOrigin = EnsureRootOrHalfCouncil;
	type MaxWinners = MaxActiveValidators;
	type ElectionBounds = ElectionBoundsMultiPhase;
	type BenchmarkingConfig = ElectionProviderBenchmarkConfig;
	type WeightInfo = pallet_election_provider_multi_phase::weights::SubstrateWeight<Self>;
}

parameter_types! {
	pub const BagThresholds: &'static [u64] = &voter_bags::THRESHOLDS;
}

type VoterBagsListInstance = pallet_bags_list::Instance1;
impl pallet_bags_list::Config<VoterBagsListInstance> for Runtime {
	type RuntimeEvent = RuntimeEvent;
	/// The voter bags-list is loosely kept up to date, and the real source of truth for the score
	/// of each node is the staking pallet.
	type ScoreProvider = Staking;
	type BagThresholds = BagThresholds;
	type Score = VoteWeight;
	type WeightInfo = pallet_bags_list::weights::SubstrateWeight<Runtime>;
}

parameter_types! {
	pub const PostUnbondPoolsWindow: u32 = 4;
	pub const NominationPoolsPalletId: PalletId = PalletId(*b"py/nopls");
	pub const MaxPointsToBalance: u8 = 10;
}

use sp_runtime::traits::{Convert, Keccak256};
pub struct BalanceToU256;
impl Convert<Balance, sp_core::U256> for BalanceToU256 {
	fn convert(balance: Balance) -> sp_core::U256 {
		sp_core::U256::from(balance)
	}
}
pub struct U256ToBalance;
impl Convert<sp_core::U256, Balance> for U256ToBalance {
	fn convert(n: sp_core::U256) -> Balance {
		n.try_into().unwrap_or(Balance::max_value())
	}
}

impl pallet_nomination_pools::Config for Runtime {
	type WeightInfo = ();
	type RuntimeEvent = RuntimeEvent;
	type Currency = Balances;
	type RuntimeFreezeReason = RuntimeFreezeReason;
	type RewardCounter = FixedU128;
	type BalanceToU256 = BalanceToU256;
	type U256ToBalance = U256ToBalance;
	type StakeAdapter = pallet_nomination_pools::adapter::TransferStake<Self, Staking>;
	type PostUnbondingPoolsWindow = PostUnbondPoolsWindow;
	type MaxMetadataLen = ConstU32<256>;
	type MaxUnbonding = ConstU32<8>;
	type PalletId = NominationPoolsPalletId;
	type MaxPointsToBalance = MaxPointsToBalance;
	type AdminOrigin = EitherOfDiverse<
		EnsureRoot<AccountId>,
		pallet_collective::EnsureProportionAtLeast<AccountId, CouncilCollective, 3, 4>,
	>;
}

parameter_types! {
	pub const VoteLockingPeriod: BlockNumber = 30 * DAYS;
}

impl pallet_conviction_voting::Config for Runtime {
	type WeightInfo = pallet_conviction_voting::weights::SubstrateWeight<Self>;
	type RuntimeEvent = RuntimeEvent;
	type Currency = Balances;
	type VoteLockingPeriod = VoteLockingPeriod;
	type MaxVotes = ConstU32<512>;
	type MaxTurnout = frame_support::traits::TotalIssuanceOf<Balances, Self::AccountId>;
	type Polls = Referenda;
}

parameter_types! {
	pub const AlarmInterval: BlockNumber = 1;
	pub const SubmissionDeposit: Balance = 100 * DOLLARS;
	pub const UndecidingTimeout: BlockNumber = 28 * DAYS;
}

pub struct TracksInfo;
impl pallet_referenda::TracksInfo<Balance, BlockNumber> for TracksInfo {
	type Id = u16;
	type RuntimeOrigin = <RuntimeOrigin as frame_support::traits::OriginTrait>::PalletsOrigin;
	fn tracks() -> &'static [(Self::Id, pallet_referenda::TrackInfo<Balance, BlockNumber>)] {
		static DATA: [(u16, pallet_referenda::TrackInfo<Balance, BlockNumber>); 1] = [(
			0u16,
			pallet_referenda::TrackInfo {
				name: "root",
				max_deciding: 1,
				decision_deposit: 10,
				prepare_period: 4,
				decision_period: 4,
				confirm_period: 2,
				min_enactment_period: 4,
				min_approval: pallet_referenda::Curve::LinearDecreasing {
					length: Perbill::from_percent(100),
					floor: Perbill::from_percent(50),
					ceil: Perbill::from_percent(100),
				},
				min_support: pallet_referenda::Curve::LinearDecreasing {
					length: Perbill::from_percent(100),
					floor: Perbill::from_percent(0),
					ceil: Perbill::from_percent(100),
				},
			},
		)];
		&DATA[..]
	}
	fn track_for(id: &Self::RuntimeOrigin) -> Result<Self::Id, ()> {
		if let Ok(system_origin) = frame_system::RawOrigin::try_from(id.clone()) {
			match system_origin {
				frame_system::RawOrigin::Root => Ok(0),
				_ => Err(()),
			}
		} else {
			Err(())
		}
	}
}
pallet_referenda::impl_tracksinfo_get!(TracksInfo, Balance, BlockNumber);

impl pallet_referenda::Config for Runtime {
	type WeightInfo = pallet_referenda::weights::SubstrateWeight<Self>;
	type RuntimeCall = RuntimeCall;
	type RuntimeEvent = RuntimeEvent;
	type Scheduler = Scheduler;
	type Currency = pallet_balances::Pallet<Self>;
	type SubmitOrigin = EnsureSigned<AccountId>;
	type CancelOrigin = EnsureRoot<AccountId>;
	type KillOrigin = EnsureRoot<AccountId>;
	type Slash = ();
	type Votes = pallet_conviction_voting::VotesOf<Runtime>;
	type Tally = pallet_conviction_voting::TallyOf<Runtime>;
	type SubmissionDeposit = SubmissionDeposit;
	type MaxQueued = ConstU32<100>;
	type UndecidingTimeout = UndecidingTimeout;
	type AlarmInterval = AlarmInterval;
	type Tracks = TracksInfo;
	type Preimages = Preimage;
}

impl pallet_referenda::Config<pallet_referenda::Instance2> for Runtime {
	type WeightInfo = pallet_referenda::weights::SubstrateWeight<Self>;
	type RuntimeCall = RuntimeCall;
	type RuntimeEvent = RuntimeEvent;
	type Scheduler = Scheduler;
	type Currency = pallet_balances::Pallet<Self>;
	type SubmitOrigin = EnsureSigned<AccountId>;
	type CancelOrigin = EnsureRoot<AccountId>;
	type KillOrigin = EnsureRoot<AccountId>;
	type Slash = ();
	type Votes = pallet_ranked_collective::Votes;
	type Tally = pallet_ranked_collective::TallyOf<Runtime>;
	type SubmissionDeposit = SubmissionDeposit;
	type MaxQueued = ConstU32<100>;
	type UndecidingTimeout = UndecidingTimeout;
	type AlarmInterval = AlarmInterval;
	type Tracks = TracksInfo;
	type Preimages = Preimage;
}

impl pallet_ranked_collective::Config for Runtime {
	type WeightInfo = pallet_ranked_collective::weights::SubstrateWeight<Self>;
	type RuntimeEvent = RuntimeEvent;
	type AddOrigin = EnsureRoot<AccountId>;
	type RemoveOrigin = Self::DemoteOrigin;
	type PromoteOrigin = EnsureRootWithSuccess<AccountId, ConstU16<65535>>;
	type DemoteOrigin = EnsureRootWithSuccess<AccountId, ConstU16<65535>>;
	type ExchangeOrigin = EnsureRootWithSuccess<AccountId, ConstU16<65535>>;
	type Polls = RankedPolls;
	type MinRankOfClass = traits::Identity;
	type VoteWeight = pallet_ranked_collective::Geometric;
	type MemberSwappedHandler = (CoreFellowship, Salary);
	type MaxMemberCount = ();
	#[cfg(feature = "runtime-benchmarks")]
	type BenchmarkSetup = (CoreFellowship, Salary);
}

impl pallet_remark::Config for Runtime {
	type WeightInfo = pallet_remark::weights::SubstrateWeight<Self>;
	type RuntimeEvent = RuntimeEvent;
}

impl pallet_root_testing::Config for Runtime {
	type RuntimeEvent = RuntimeEvent;
}

parameter_types! {
	pub const LaunchPeriod: BlockNumber = 28 * 24 * 60 * MINUTES;
	pub const VotingPeriod: BlockNumber = 28 * 24 * 60 * MINUTES;
	pub const FastTrackVotingPeriod: BlockNumber = 3 * 24 * 60 * MINUTES;
	pub const MinimumDeposit: Balance = 100 * DOLLARS;
	pub const EnactmentPeriod: BlockNumber = 30 * 24 * 60 * MINUTES;
	pub const CooloffPeriod: BlockNumber = 28 * 24 * 60 * MINUTES;
	pub const MaxProposals: u32 = 100;
}

impl pallet_democracy::Config for Runtime {
	type RuntimeEvent = RuntimeEvent;
	type Currency = Balances;
	type EnactmentPeriod = EnactmentPeriod;
	type LaunchPeriod = LaunchPeriod;
	type VotingPeriod = VotingPeriod;
	type VoteLockingPeriod = EnactmentPeriod; // Same as EnactmentPeriod
	type MinimumDeposit = MinimumDeposit;
	/// A straight majority of the council can decide what their next motion is.
	type ExternalOrigin =
		pallet_collective::EnsureProportionAtLeast<AccountId, CouncilCollective, 1, 2>;
	/// A super-majority can have the next scheduled referendum be a straight majority-carries vote.
	type ExternalMajorityOrigin =
		pallet_collective::EnsureProportionAtLeast<AccountId, CouncilCollective, 3, 4>;
	/// A unanimous council can have the next scheduled referendum be a straight default-carries
	/// (NTB) vote.
	type ExternalDefaultOrigin =
		pallet_collective::EnsureProportionAtLeast<AccountId, CouncilCollective, 1, 1>;
	type SubmitOrigin = EnsureSigned<AccountId>;
	/// Two thirds of the technical committee can have an ExternalMajority/ExternalDefault vote
	/// be tabled immediately and with a shorter voting/enactment period.
	type FastTrackOrigin =
		pallet_collective::EnsureProportionAtLeast<AccountId, TechnicalCollective, 2, 3>;
	type InstantOrigin =
		pallet_collective::EnsureProportionAtLeast<AccountId, TechnicalCollective, 1, 1>;
	type InstantAllowed = ConstBool<true>;
	type FastTrackVotingPeriod = FastTrackVotingPeriod;
	// To cancel a proposal which has been passed, 2/3 of the council must agree to it.
	type CancellationOrigin =
		pallet_collective::EnsureProportionAtLeast<AccountId, CouncilCollective, 2, 3>;
	// To cancel a proposal before it has been passed, the technical committee must be unanimous or
	// Root must agree.
	type CancelProposalOrigin = EitherOfDiverse<
		EnsureRoot<AccountId>,
		pallet_collective::EnsureProportionAtLeast<AccountId, TechnicalCollective, 1, 1>,
	>;
	type BlacklistOrigin = EnsureRoot<AccountId>;
	// Any single technical committee member may veto a coming council proposal, however they can
	// only do it once and it lasts only for the cool-off period.
	type VetoOrigin = pallet_collective::EnsureMember<AccountId, TechnicalCollective>;
	type CooloffPeriod = CooloffPeriod;
	type Slash = Treasury;
	type Scheduler = Scheduler;
	type PalletsOrigin = OriginCaller;
	type MaxVotes = ConstU32<100>;
	type WeightInfo = pallet_democracy::weights::SubstrateWeight<Runtime>;
	type MaxProposals = MaxProposals;
	type Preimages = Preimage;
	type MaxDeposits = ConstU32<100>;
	type MaxBlacklisted = ConstU32<100>;
}

parameter_types! {
	pub const CouncilMotionDuration: BlockNumber = 5 * DAYS;
	pub const CouncilMaxProposals: u32 = 100;
	pub const CouncilMaxMembers: u32 = 100;
	pub const ProposalDepositOffset: Balance = ExistentialDeposit::get() + ExistentialDeposit::get();
	pub const ProposalHoldReason: RuntimeHoldReason =
		RuntimeHoldReason::Council(pallet_collective::HoldReason::ProposalSubmission);
}

type CouncilCollective = pallet_collective::Instance1;
impl pallet_collective::Config<CouncilCollective> for Runtime {
	type RuntimeOrigin = RuntimeOrigin;
	type Proposal = RuntimeCall;
	type RuntimeEvent = RuntimeEvent;
	type MotionDuration = CouncilMotionDuration;
	type MaxProposals = CouncilMaxProposals;
	type MaxMembers = CouncilMaxMembers;
	type DefaultVote = pallet_collective::PrimeDefaultVote;
	type WeightInfo = pallet_collective::weights::SubstrateWeight<Runtime>;
	type SetMembersOrigin = EnsureRoot<Self::AccountId>;
	type MaxProposalWeight = MaxCollectivesProposalWeight;
	type DisapproveOrigin = EnsureRoot<Self::AccountId>;
	type KillOrigin = EnsureRoot<Self::AccountId>;
	type Consideration = HoldConsideration<
		AccountId,
		Balances,
		ProposalHoldReason,
		pallet_collective::deposit::Delayed<
			ConstU32<2>,
			pallet_collective::deposit::Linear<ConstU32<2>, ProposalDepositOffset>,
		>,
		u32,
	>;
}

parameter_types! {
	pub const CandidacyBond: Balance = 10 * DOLLARS;
	// 1 storage item created, key size is 32 bytes, value size is 16+16.
	pub const VotingBondBase: Balance = deposit(1, 64);
	// additional data per vote is 32 bytes (account id).
	pub const VotingBondFactor: Balance = deposit(0, 32);
	pub const TermDuration: BlockNumber = 7 * DAYS;
	pub const DesiredMembers: u32 = 13;
	pub const DesiredRunnersUp: u32 = 7;
	pub const MaxVotesPerVoter: u32 = 16;
	pub const MaxVoters: u32 = 512;
	pub const MaxCandidates: u32 = 64;
	pub const ElectionsPhragmenPalletId: LockIdentifier = *b"phrelect";
}

// Make sure that there are no more than `MaxMembers` members elected via elections-phragmen.
const_assert!(DesiredMembers::get() <= CouncilMaxMembers::get());

impl pallet_elections_phragmen::Config for Runtime {
	type RuntimeEvent = RuntimeEvent;
	type PalletId = ElectionsPhragmenPalletId;
	type Currency = Balances;
	type ChangeMembers = Council;
	// NOTE: this implies that council's genesis members cannot be set directly and must come from
	// this module.
	type InitializeMembers = Council;
	type CurrencyToVote = sp_staking::currency_to_vote::U128CurrencyToVote;
	type CandidacyBond = CandidacyBond;
	type VotingBondBase = VotingBondBase;
	type VotingBondFactor = VotingBondFactor;
	type LoserCandidate = ();
	type KickedMember = ();
	type DesiredMembers = DesiredMembers;
	type DesiredRunnersUp = DesiredRunnersUp;
	type TermDuration = TermDuration;
	type MaxVoters = MaxVoters;
	type MaxVotesPerVoter = MaxVotesPerVoter;
	type MaxCandidates = MaxCandidates;
	type WeightInfo = pallet_elections_phragmen::weights::SubstrateWeight<Runtime>;
}

parameter_types! {
	pub const TechnicalMotionDuration: BlockNumber = 5 * DAYS;
	pub const TechnicalMaxProposals: u32 = 100;
	pub const TechnicalMaxMembers: u32 = 100;
}

type TechnicalCollective = pallet_collective::Instance2;
impl pallet_collective::Config<TechnicalCollective> for Runtime {
	type RuntimeOrigin = RuntimeOrigin;
	type Proposal = RuntimeCall;
	type RuntimeEvent = RuntimeEvent;
	type MotionDuration = TechnicalMotionDuration;
	type MaxProposals = TechnicalMaxProposals;
	type MaxMembers = TechnicalMaxMembers;
	type DefaultVote = pallet_collective::PrimeDefaultVote;
	type WeightInfo = pallet_collective::weights::SubstrateWeight<Runtime>;
	type SetMembersOrigin = EnsureRoot<Self::AccountId>;
	type MaxProposalWeight = MaxCollectivesProposalWeight;
	type DisapproveOrigin = EnsureRoot<Self::AccountId>;
	type KillOrigin = EnsureRoot<Self::AccountId>;
	type Consideration = ();
}

type EnsureRootOrHalfCouncil = EitherOfDiverse<
	EnsureRoot<AccountId>,
	pallet_collective::EnsureProportionMoreThan<AccountId, CouncilCollective, 1, 2>,
>;
impl pallet_membership::Config<pallet_membership::Instance1> for Runtime {
	type RuntimeEvent = RuntimeEvent;
	type AddOrigin = EnsureRootOrHalfCouncil;
	type RemoveOrigin = EnsureRootOrHalfCouncil;
	type SwapOrigin = EnsureRootOrHalfCouncil;
	type ResetOrigin = EnsureRootOrHalfCouncil;
	type PrimeOrigin = EnsureRootOrHalfCouncil;
	type MembershipInitialized = TechnicalCommittee;
	type MembershipChanged = TechnicalCommittee;
	type MaxMembers = TechnicalMaxMembers;
	type WeightInfo = pallet_membership::weights::SubstrateWeight<Runtime>;
}

parameter_types! {
	pub const SpendPeriod: BlockNumber = 1 * DAYS;
	pub const Burn: Permill = Permill::from_percent(50);
	pub const TipCountdown: BlockNumber = 1 * DAYS;
	pub const TipFindersFee: Percent = Percent::from_percent(20);
	pub const TipReportDepositBase: Balance = 1 * DOLLARS;
	pub const DataDepositPerByte: Balance = 1 * CENTS;
	pub const TreasuryPalletId: PalletId = PalletId(*b"py/trsry");
	pub const MaximumReasonLength: u32 = 300;
	pub const MaxApprovals: u32 = 100;
	pub const MaxBalance: Balance = Balance::max_value();
	pub const SpendPayoutPeriod: BlockNumber = 30 * DAYS;
}

impl pallet_treasury::Config for Runtime {
	type PalletId = TreasuryPalletId;
	type Currency = Balances;
	type RejectOrigin = EitherOfDiverse<
		EnsureRoot<AccountId>,
		pallet_collective::EnsureProportionMoreThan<AccountId, CouncilCollective, 1, 2>,
	>;
	type RuntimeEvent = RuntimeEvent;
	type SpendPeriod = SpendPeriod;
	type Burn = Burn;
	type BurnDestination = ();
	type SpendFunds = Bounties;
	type WeightInfo = pallet_treasury::weights::SubstrateWeight<Runtime>;
	type MaxApprovals = MaxApprovals;
	type SpendOrigin = EnsureWithSuccess<EnsureRoot<AccountId>, AccountId, MaxBalance>;
	type AssetKind = u32;
	type Beneficiary = AccountId;
	type BeneficiaryLookup = Indices;
	type Paymaster = PayAssetFromAccount<Assets, TreasuryAccount>;
	type BalanceConverter = AssetRate;
	type PayoutPeriod = SpendPayoutPeriod;
	#[cfg(feature = "runtime-benchmarks")]
	type BenchmarkHelper = ();
}

impl pallet_asset_rate::Config for Runtime {
	type CreateOrigin = EnsureRoot<AccountId>;
	type RemoveOrigin = EnsureRoot<AccountId>;
	type UpdateOrigin = EnsureRoot<AccountId>;
	type Currency = Balances;
	type AssetKind = u32;
	type RuntimeEvent = RuntimeEvent;
	type WeightInfo = pallet_asset_rate::weights::SubstrateWeight<Runtime>;
	#[cfg(feature = "runtime-benchmarks")]
	type BenchmarkHelper = ();
}

parameter_types! {
	pub const BountyCuratorDeposit: Permill = Permill::from_percent(50);
	pub const BountyValueMinimum: Balance = 5 * DOLLARS;
	pub const BountyDepositBase: Balance = 1 * DOLLARS;
	pub const CuratorDepositMultiplier: Permill = Permill::from_percent(50);
	pub const CuratorDepositMin: Balance = 1 * DOLLARS;
	pub const CuratorDepositMax: Balance = 100 * DOLLARS;
	pub const BountyDepositPayoutDelay: BlockNumber = 1 * DAYS;
	pub const BountyUpdatePeriod: BlockNumber = 14 * DAYS;
}

impl pallet_bounties::Config for Runtime {
	type RuntimeEvent = RuntimeEvent;
	type BountyDepositBase = BountyDepositBase;
	type BountyDepositPayoutDelay = BountyDepositPayoutDelay;
	type BountyUpdatePeriod = BountyUpdatePeriod;
	type CuratorDepositMultiplier = CuratorDepositMultiplier;
	type CuratorDepositMin = CuratorDepositMin;
	type CuratorDepositMax = CuratorDepositMax;
	type BountyValueMinimum = BountyValueMinimum;
	type DataDepositPerByte = DataDepositPerByte;
	type MaximumReasonLength = MaximumReasonLength;
	type WeightInfo = pallet_bounties::weights::SubstrateWeight<Runtime>;
	type ChildBountyManager = ChildBounties;
	type OnSlash = Treasury;
}

parameter_types! {
	/// Allocate at most 20% of each block for message processing.
	///
	/// Is set to 20% since the scheduler can already consume a maximum of 80%.
	pub MessageQueueServiceWeight: Option<Weight> = Some(Perbill::from_percent(20) * RuntimeBlockWeights::get().max_block);
}

impl pallet_message_queue::Config for Runtime {
	type RuntimeEvent = RuntimeEvent;
	type WeightInfo = ();
	/// NOTE: Always set this to `NoopMessageProcessor` for benchmarking.
	type MessageProcessor = pallet_message_queue::mock_helpers::NoopMessageProcessor<u32>;
	type Size = u32;
	type QueueChangeHandler = ();
	type QueuePausedQuery = ();
	type HeapSize = ConstU32<{ 64 * 1024 }>;
	type MaxStale = ConstU32<128>;
	type ServiceWeight = MessageQueueServiceWeight;
	type IdleMaxServiceWeight = ();
}

parameter_types! {
	pub const ChildBountyValueMinimum: Balance = 1 * DOLLARS;
}

impl pallet_child_bounties::Config for Runtime {
	type RuntimeEvent = RuntimeEvent;
	type MaxActiveChildBountyCount = ConstU32<5>;
	type ChildBountyValueMinimum = ChildBountyValueMinimum;
	type WeightInfo = pallet_child_bounties::weights::SubstrateWeight<Runtime>;
}

impl pallet_tips::Config for Runtime {
	type RuntimeEvent = RuntimeEvent;
	type DataDepositPerByte = DataDepositPerByte;
	type MaximumReasonLength = MaximumReasonLength;
	type Tippers = Elections;
	type TipCountdown = TipCountdown;
	type TipFindersFee = TipFindersFee;
	type TipReportDepositBase = TipReportDepositBase;
	type MaxTipAmount = ConstU128<{ 500 * DOLLARS }>;
	type WeightInfo = pallet_tips::weights::SubstrateWeight<Runtime>;
	type OnSlash = Treasury;
}

parameter_types! {
	pub const DepositPerItem: Balance = deposit(1, 0);
	pub const DepositPerByte: Balance = deposit(0, 1);
	pub const DefaultDepositLimit: Balance = deposit(1024, 1024 * 1024);
	pub Schedule: pallet_contracts::Schedule<Runtime> = Default::default();
	pub CodeHashLockupDepositPercent: Perbill = Perbill::from_percent(30);
}

impl pallet_contracts::Config for Runtime {
	type Time = Timestamp;
	type Randomness = RandomnessCollectiveFlip;
	type Currency = Balances;
	type RuntimeEvent = RuntimeEvent;
	type RuntimeCall = RuntimeCall;
	/// The safest default is to allow no calls at all.
	///
	/// Runtimes should whitelist dispatchables that are allowed to be called from contracts
	/// and make sure they are stable. Dispatchables exposed to contracts are not allowed to
	/// change because that would break already deployed contracts. The `Call` structure itself
	/// is not allowed to change the indices of existing pallets, too.
	type CallFilter = Nothing;
	type DepositPerItem = DepositPerItem;
	type DepositPerByte = DepositPerByte;
	type DefaultDepositLimit = DefaultDepositLimit;
	type CallStack = [pallet_contracts::Frame<Self>; 5];
	type WeightPrice = pallet_transaction_payment::Pallet<Self>;
	type WeightInfo = pallet_contracts::weights::SubstrateWeight<Self>;
	type ChainExtension = ();
	type Schedule = Schedule;
	type AddressGenerator = pallet_contracts::DefaultAddressGenerator;
	type MaxCodeLen = ConstU32<{ 123 * 1024 }>;
	type MaxStorageKeyLen = ConstU32<128>;
	type UnsafeUnstableInterface = ConstBool<false>;
	type UploadOrigin = EnsureSigned<Self::AccountId>;
	type InstantiateOrigin = EnsureSigned<Self::AccountId>;
	type MaxDebugBufferLen = ConstU32<{ 2 * 1024 * 1024 }>;
	type MaxTransientStorageSize = ConstU32<{ 1 * 1024 * 1024 }>;
	type RuntimeHoldReason = RuntimeHoldReason;
	#[cfg(not(feature = "runtime-benchmarks"))]
	type Migrations = ();
	#[cfg(feature = "runtime-benchmarks")]
	type Migrations = pallet_contracts::migration::codegen::BenchMigrations;
	type MaxDelegateDependencies = ConstU32<32>;
	type CodeHashLockupDepositPercent = CodeHashLockupDepositPercent;
	type Debug = ();
	type Environment = ();
	type ApiVersion = ();
	type Xcm = ();
}

impl pallet_revive::Config for Runtime {
	type Time = Timestamp;
	type Currency = Balances;
	type RuntimeEvent = RuntimeEvent;
	type RuntimeCall = RuntimeCall;
	type CallFilter = Nothing;
	type DepositPerItem = DepositPerItem;
	type DepositPerByte = DepositPerByte;
	type WeightPrice = pallet_transaction_payment::Pallet<Self>;
	type WeightInfo = pallet_revive::weights::SubstrateWeight<Self>;
	type ChainExtension = ();
	type AddressMapper = pallet_revive::DefaultAddressMapper;
	type RuntimeMemory = ConstU32<{ 128 * 1024 * 1024 }>;
	type PVFMemory = ConstU32<{ 512 * 1024 * 1024 }>;
	type UnsafeUnstableInterface = ConstBool<false>;
	type UploadOrigin = EnsureSigned<Self::AccountId>;
	type InstantiateOrigin = EnsureSigned<Self::AccountId>;
	type RuntimeHoldReason = RuntimeHoldReason;
	type CodeHashLockupDepositPercent = CodeHashLockupDepositPercent;
	type Debug = ();
	type Xcm = ();
	type ChainId = ConstU64<420_420_420>;
}

impl pallet_sudo::Config for Runtime {
	type RuntimeEvent = RuntimeEvent;
	type RuntimeCall = RuntimeCall;
	type WeightInfo = pallet_sudo::weights::SubstrateWeight<Runtime>;
}

parameter_types! {
	pub const ImOnlineUnsignedPriority: TransactionPriority = TransactionPriority::max_value();
	/// We prioritize im-online heartbeats over election solution submission.
	pub const StakingUnsignedPriority: TransactionPriority = TransactionPriority::max_value() / 2;
	pub const MaxAuthorities: u32 = 100;
	pub const MaxKeys: u32 = 10_000;
	pub const MaxPeerInHeartbeats: u32 = 10_000;
}

impl<LocalCall> frame_system::offchain::CreateTransaction<LocalCall> for Runtime
where
	RuntimeCall: From<LocalCall>,
{
	type Extension = TxExtension;

	fn create_transaction(call: RuntimeCall, extension: TxExtension) -> UncheckedExtrinsic {
		UncheckedExtrinsic::new_transaction(call, extension)
	}
}

impl<LocalCall> frame_system::offchain::CreateSignedTransaction<LocalCall> for Runtime
where
	RuntimeCall: From<LocalCall>,
{
	fn create_signed_transaction<
		C: frame_system::offchain::AppCrypto<Self::Public, Self::Signature>,
	>(
		call: RuntimeCall,
		public: <Signature as traits::Verify>::Signer,
		account: AccountId,
		nonce: Nonce,
	) -> Option<UncheckedExtrinsic> {
		let tip = 0;
		// take the biggest period possible.
		let period =
			BlockHashCount::get().checked_next_power_of_two().map(|c| c / 2).unwrap_or(2) as u64;
		let current_block = System::block_number()
			.saturated_into::<u64>()
			// The `System::block_number` is initialized with `n+1`,
			// so the actual block number is `n`.
			.saturating_sub(1);
		let era = Era::mortal(period, current_block);
		let tx_ext: TxExtension = (
			frame_system::CheckNonZeroSender::<Runtime>::new(),
			frame_system::CheckSpecVersion::<Runtime>::new(),
			frame_system::CheckTxVersion::<Runtime>::new(),
			frame_system::CheckGenesis::<Runtime>::new(),
			frame_system::CheckEra::<Runtime>::from(era),
			frame_system::CheckNonce::<Runtime>::from(nonce),
			frame_system::CheckWeight::<Runtime>::new(),
			pallet_skip_feeless_payment::SkipCheckIfFeeless::from(
				pallet_asset_conversion_tx_payment::ChargeAssetTxPayment::<Runtime>::from(
					tip, None,
				),
			),
			frame_metadata_hash_extension::CheckMetadataHash::new(false),
		);

		let raw_payload = SignedPayload::new(call, tx_ext)
			.map_err(|e| {
				log::warn!("Unable to create signed payload: {:?}", e);
			})
			.ok()?;
		let signature = raw_payload.using_encoded(|payload| C::sign(payload, public))?;
		let address = Indices::unlookup(account);
		let (call, tx_ext, _) = raw_payload.deconstruct();
		let transaction = UncheckedExtrinsic::new_signed(call, address, signature, tx_ext);
		Some(transaction)
	}
}

impl<LocalCall> frame_system::offchain::CreateInherent<LocalCall> for Runtime
where
	RuntimeCall: From<LocalCall>,
{
	fn create_inherent(call: RuntimeCall) -> UncheckedExtrinsic {
		UncheckedExtrinsic::new_bare(call)
	}
}

impl frame_system::offchain::SigningTypes for Runtime {
	type Public = <Signature as traits::Verify>::Signer;
	type Signature = Signature;
}

impl<C> frame_system::offchain::CreateTransactionBase<C> for Runtime
where
	RuntimeCall: From<C>,
{
	type Extrinsic = UncheckedExtrinsic;
	type RuntimeCall = RuntimeCall;
}

impl pallet_im_online::Config for Runtime {
	type AuthorityId = ImOnlineId;
	type RuntimeEvent = RuntimeEvent;
	type NextSessionRotation = Babe;
	type ValidatorSet = Historical;
	type ReportUnresponsiveness = Offences;
	type UnsignedPriority = ImOnlineUnsignedPriority;
	type WeightInfo = pallet_im_online::weights::SubstrateWeight<Runtime>;
	type MaxKeys = MaxKeys;
	type MaxPeerInHeartbeats = MaxPeerInHeartbeats;
}

impl pallet_offences::Config for Runtime {
	type RuntimeEvent = RuntimeEvent;
	type IdentificationTuple = pallet_session::historical::IdentificationTuple<Self>;
	type OnOffenceHandler = Staking;
}

impl pallet_authority_discovery::Config for Runtime {
	type MaxAuthorities = MaxAuthorities;
}

parameter_types! {
	pub const MaxSetIdSessionEntries: u32 = BondingDuration::get() * SessionsPerEra::get();
}

impl pallet_grandpa::Config for Runtime {
	type RuntimeEvent = RuntimeEvent;
	type WeightInfo = ();
	type MaxAuthorities = MaxAuthorities;
	type MaxNominators = MaxNominators;
	type MaxSetIdSessionEntries = MaxSetIdSessionEntries;
	type KeyOwnerProof = sp_session::MembershipProof;
	type EquivocationReportSystem =
		pallet_grandpa::EquivocationReportSystem<Self, Offences, Historical, ReportLongevity>;
}

parameter_types! {
	// difference of 26 bytes on-chain for the registration and 9 bytes on-chain for the identity
	// information, already accounted for by the byte deposit
	pub const BasicDeposit: Balance = deposit(1, 17);
	pub const ByteDeposit: Balance = deposit(0, 1);
	pub const SubAccountDeposit: Balance = 2 * DOLLARS;   // 53 bytes on-chain
	pub const MaxSubAccounts: u32 = 100;
	pub const MaxAdditionalFields: u32 = 100;
	pub const MaxRegistrars: u32 = 20;
}

impl pallet_identity::Config for Runtime {
	type RuntimeEvent = RuntimeEvent;
	type Currency = Balances;
	type BasicDeposit = BasicDeposit;
	type ByteDeposit = ByteDeposit;
	type SubAccountDeposit = SubAccountDeposit;
	type MaxSubAccounts = MaxSubAccounts;
	type IdentityInformation = IdentityInfo<MaxAdditionalFields>;
	type MaxRegistrars = MaxRegistrars;
	type Slashed = Treasury;
	type ForceOrigin = EnsureRootOrHalfCouncil;
	type RegistrarOrigin = EnsureRootOrHalfCouncil;
	type OffchainSignature = Signature;
	type SigningPublicKey = <Signature as traits::Verify>::Signer;
	type UsernameAuthorityOrigin = EnsureRoot<Self::AccountId>;
	type PendingUsernameExpiration = ConstU32<{ 7 * DAYS }>;
	type MaxSuffixLength = ConstU32<7>;
	type MaxUsernameLength = ConstU32<32>;
	type WeightInfo = pallet_identity::weights::SubstrateWeight<Runtime>;
}

parameter_types! {
	pub const ConfigDepositBase: Balance = 5 * DOLLARS;
	pub const FriendDepositFactor: Balance = 50 * CENTS;
	pub const MaxFriends: u16 = 9;
	pub const RecoveryDeposit: Balance = 5 * DOLLARS;
}

impl pallet_recovery::Config for Runtime {
	type RuntimeEvent = RuntimeEvent;
	type WeightInfo = pallet_recovery::weights::SubstrateWeight<Runtime>;
	type RuntimeCall = RuntimeCall;
	type Currency = Balances;
	type ConfigDepositBase = ConfigDepositBase;
	type FriendDepositFactor = FriendDepositFactor;
	type MaxFriends = MaxFriends;
	type RecoveryDeposit = RecoveryDeposit;
}

parameter_types! {
	pub const GraceStrikes: u32 = 10;
	pub const SocietyVotingPeriod: BlockNumber = 80 * HOURS;
	pub const ClaimPeriod: BlockNumber = 80 * HOURS;
	pub const PeriodSpend: Balance = 500 * DOLLARS;
	pub const MaxLockDuration: BlockNumber = 36 * 30 * DAYS;
	pub const ChallengePeriod: BlockNumber = 7 * DAYS;
	pub const MaxPayouts: u32 = 10;
	pub const MaxBids: u32 = 10;
	pub const SocietyPalletId: PalletId = PalletId(*b"py/socie");
}

impl pallet_society::Config for Runtime {
	type RuntimeEvent = RuntimeEvent;
	type PalletId = SocietyPalletId;
	type Currency = Balances;
	type Randomness = RandomnessCollectiveFlip;
	type GraceStrikes = GraceStrikes;
	type PeriodSpend = PeriodSpend;
	type VotingPeriod = SocietyVotingPeriod;
	type ClaimPeriod = ClaimPeriod;
	type MaxLockDuration = MaxLockDuration;
	type FounderSetOrigin =
		pallet_collective::EnsureProportionMoreThan<AccountId, CouncilCollective, 1, 2>;
	type ChallengePeriod = ChallengePeriod;
	type MaxPayouts = MaxPayouts;
	type MaxBids = MaxBids;
	type WeightInfo = pallet_society::weights::SubstrateWeight<Runtime>;
}

parameter_types! {
	pub const MinVestedTransfer: Balance = 100 * DOLLARS;
	pub UnvestedFundsAllowedWithdrawReasons: WithdrawReasons =
		WithdrawReasons::except(WithdrawReasons::TRANSFER | WithdrawReasons::RESERVE);
}

impl pallet_vesting::Config for Runtime {
	type RuntimeEvent = RuntimeEvent;
	type Currency = Balances;
	type BlockNumberToBalance = ConvertInto;
	type MinVestedTransfer = MinVestedTransfer;
	type WeightInfo = pallet_vesting::weights::SubstrateWeight<Runtime>;
	type UnvestedFundsAllowedWithdrawReasons = UnvestedFundsAllowedWithdrawReasons;
	type BlockNumberProvider = System;
	// `VestingInfo` encode length is 36bytes. 28 schedules gets encoded as 1009 bytes, which is the
	// highest number of schedules that encodes less than 2^10.
	const MAX_VESTING_SCHEDULES: u32 = 28;
}

impl pallet_mmr::Config for Runtime {
	const INDEXING_PREFIX: &'static [u8] = b"mmr";
	type Hashing = Keccak256;
	type LeafData = pallet_mmr::ParentNumberAndHash<Self>;
	type OnNewRoot = pallet_beefy_mmr::DepositBeefyDigest<Runtime>;
	type BlockHashProvider = pallet_mmr::DefaultBlockHashProvider<Runtime>;
	type WeightInfo = ();
	#[cfg(feature = "runtime-benchmarks")]
	type BenchmarkHelper = ();
}

parameter_types! {
	pub LeafVersion: MmrLeafVersion = MmrLeafVersion::new(0, 0);
}

impl pallet_beefy_mmr::Config for Runtime {
	type LeafVersion = LeafVersion;
	type BeefyAuthorityToMerkleLeaf = pallet_beefy_mmr::BeefyEcdsaToEthereum;
	type LeafExtra = Vec<u8>;
	type BeefyDataProvider = ();
	type WeightInfo = ();
}

parameter_types! {
	pub const LotteryPalletId: PalletId = PalletId(*b"py/lotto");
	pub const MaxCalls: u32 = 10;
	pub const MaxGenerateRandom: u32 = 10;
}

impl pallet_lottery::Config for Runtime {
	type PalletId = LotteryPalletId;
	type RuntimeCall = RuntimeCall;
	type Currency = Balances;
	type Randomness = RandomnessCollectiveFlip;
	type RuntimeEvent = RuntimeEvent;
	type ManagerOrigin = EnsureRoot<AccountId>;
	type MaxCalls = MaxCalls;
	type ValidateCall = Lottery;
	type MaxGenerateRandom = MaxGenerateRandom;
	type WeightInfo = pallet_lottery::weights::SubstrateWeight<Runtime>;
}

parameter_types! {
	pub const AssetDeposit: Balance = 100 * DOLLARS;
	pub const ApprovalDeposit: Balance = 1 * DOLLARS;
	pub const StringLimit: u32 = 50;
	pub const MetadataDepositBase: Balance = 10 * DOLLARS;
	pub const MetadataDepositPerByte: Balance = 1 * DOLLARS;
}

impl pallet_assets::Config<Instance1> for Runtime {
	type RuntimeEvent = RuntimeEvent;
	type Balance = u128;
	type AssetId = u32;
	type AssetIdParameter = codec::Compact<u32>;
	type Currency = Balances;
	type CreateOrigin = AsEnsureOriginWithArg<EnsureSigned<AccountId>>;
	type ForceOrigin = EnsureRoot<AccountId>;
	type AssetDeposit = AssetDeposit;
	type AssetAccountDeposit = ConstU128<DOLLARS>;
	type MetadataDepositBase = MetadataDepositBase;
	type MetadataDepositPerByte = MetadataDepositPerByte;
	type ApprovalDeposit = ApprovalDeposit;
	type StringLimit = StringLimit;
	type Freezer = ();
	type Extra = ();
	type CallbackHandle = ();
	type WeightInfo = pallet_assets::weights::SubstrateWeight<Runtime>;
	type RemoveItemsLimit = ConstU32<1000>;
	#[cfg(feature = "runtime-benchmarks")]
	type BenchmarkHelper = ();
}

ord_parameter_types! {
	pub const AssetConversionOrigin: AccountId = AccountIdConversion::<AccountId>::into_account_truncating(&AssetConversionPalletId::get());
}

impl pallet_assets::Config<Instance2> for Runtime {
	type RuntimeEvent = RuntimeEvent;
	type Balance = u128;
	type AssetId = u32;
	type AssetIdParameter = codec::Compact<u32>;
	type Currency = Balances;
	type CreateOrigin = AsEnsureOriginWithArg<EnsureSignedBy<AssetConversionOrigin, AccountId>>;
	type ForceOrigin = EnsureRoot<AccountId>;
	type AssetDeposit = AssetDeposit;
	type AssetAccountDeposit = ConstU128<DOLLARS>;
	type MetadataDepositBase = MetadataDepositBase;
	type MetadataDepositPerByte = MetadataDepositPerByte;
	type ApprovalDeposit = ApprovalDeposit;
	type StringLimit = StringLimit;
	type Freezer = ();
	type Extra = ();
	type WeightInfo = pallet_assets::weights::SubstrateWeight<Runtime>;
	type RemoveItemsLimit = ConstU32<1000>;
	type CallbackHandle = ();
	#[cfg(feature = "runtime-benchmarks")]
	type BenchmarkHelper = ();
}

parameter_types! {
	pub const AssetConversionPalletId: PalletId = PalletId(*b"py/ascon");
	pub const PoolSetupFee: Balance = 1 * DOLLARS; // should be more or equal to the existential deposit
	pub const MintMinLiquidity: Balance = 100;  // 100 is good enough when the main currency has 10-12 decimals.
	pub const LiquidityWithdrawalFee: Permill = Permill::from_percent(0);
	pub const Native: NativeOrWithId<u32> = NativeOrWithId::Native;
}

pub type NativeAndAssets =
	UnionOf<Balances, Assets, NativeFromLeft, NativeOrWithId<u32>, AccountId>;

impl pallet_asset_conversion::Config for Runtime {
	type RuntimeEvent = RuntimeEvent;
	type Balance = u128;
	type HigherPrecisionBalance = sp_core::U256;
	type AssetKind = NativeOrWithId<u32>;
	type Assets = NativeAndAssets;
	type PoolId = (Self::AssetKind, Self::AssetKind);
	type PoolLocator = Chain<
		WithFirstAsset<
			Native,
			AccountId,
			NativeOrWithId<u32>,
			AccountIdConverter<AssetConversionPalletId, Self::PoolId>,
		>,
		Ascending<
			AccountId,
			NativeOrWithId<u32>,
			AccountIdConverter<AssetConversionPalletId, Self::PoolId>,
		>,
	>;
	type PoolAssetId = <Self as pallet_assets::Config<Instance2>>::AssetId;
	type PoolAssets = PoolAssets;
	type PoolSetupFee = PoolSetupFee;
	type PoolSetupFeeAsset = Native;
	type PoolSetupFeeTarget = ResolveAssetTo<AssetConversionOrigin, Self::Assets>;
	type PalletId = AssetConversionPalletId;
	type LPFee = ConstU32<3>; // means 0.3%
	type LiquidityWithdrawalFee = LiquidityWithdrawalFee;
	type WeightInfo = pallet_asset_conversion::weights::SubstrateWeight<Runtime>;
	type MaxSwapPathLength = ConstU32<4>;
	type MintMinLiquidity = MintMinLiquidity;
	#[cfg(feature = "runtime-benchmarks")]
	type BenchmarkHelper = ();
}

impl pallet_asset_conversion_ops::Config for Runtime {
	type RuntimeEvent = RuntimeEvent;
	type PriorAccountIdConverter = pallet_asset_conversion::AccountIdConverterNoSeed<(
		NativeOrWithId<u32>,
		NativeOrWithId<u32>,
	)>;
	type AssetsRefund = <Runtime as pallet_asset_conversion::Config>::Assets;
	type PoolAssetsRefund = <Runtime as pallet_asset_conversion::Config>::PoolAssets;
	type PoolAssetsTeam = <Runtime as pallet_asset_conversion::Config>::PoolAssets;
	type DepositAsset = Balances;
	type WeightInfo = pallet_asset_conversion_ops::weights::SubstrateWeight<Runtime>;
}

parameter_types! {
	pub const QueueCount: u32 = 300;
	pub const MaxQueueLen: u32 = 1000;
	pub const FifoQueueLen: u32 = 500;
	pub const NisBasePeriod: BlockNumber = 30 * DAYS;
	pub const MinBid: Balance = 100 * DOLLARS;
	pub const MinReceipt: Perquintill = Perquintill::from_percent(1);
	pub const IntakePeriod: BlockNumber = 10;
	pub MaxIntakeWeight: Weight = MAXIMUM_BLOCK_WEIGHT / 10;
	pub const ThawThrottle: (Perquintill, BlockNumber) = (Perquintill::from_percent(25), 5);
	pub Target: Perquintill = Perquintill::zero();
	pub const NisPalletId: PalletId = PalletId(*b"py/nis  ");
}

impl pallet_nis::Config for Runtime {
	type WeightInfo = pallet_nis::weights::SubstrateWeight<Runtime>;
	type RuntimeEvent = RuntimeEvent;
	type Currency = Balances;
	type CurrencyBalance = Balance;
	type FundOrigin = frame_system::EnsureSigned<AccountId>;
	type Counterpart = ItemOf<Assets, ConstU32<9u32>, AccountId>;
	type CounterpartAmount = WithMaximumOf<ConstU128<21_000_000_000_000_000_000u128>>;
	type Deficit = ();
	type IgnoredIssuance = ();
	type Target = Target;
	type PalletId = NisPalletId;
	type QueueCount = QueueCount;
	type MaxQueueLen = MaxQueueLen;
	type FifoQueueLen = FifoQueueLen;
	type BasePeriod = NisBasePeriod;
	type MinBid = MinBid;
	type MinReceipt = MinReceipt;
	type IntakePeriod = IntakePeriod;
	type MaxIntakeWeight = MaxIntakeWeight;
	type ThawThrottle = ThawThrottle;
	type RuntimeHoldReason = RuntimeHoldReason;
	#[cfg(feature = "runtime-benchmarks")]
	type BenchmarkSetup = SetupAsset;
}

#[cfg(feature = "runtime-benchmarks")]
pub struct SetupAsset;
#[cfg(feature = "runtime-benchmarks")]
impl pallet_nis::BenchmarkSetup for SetupAsset {
	fn create_counterpart_asset() {
		let owner = AccountId::from([0u8; 32]);
		// this may or may not fail depending on if the chain spec or runtime genesis is used.
		let _ = Assets::force_create(
			RuntimeOrigin::root(),
			9u32.into(),
			sp_runtime::MultiAddress::Id(owner),
			true,
			1,
		);
	}
}

parameter_types! {
	pub const CollectionDeposit: Balance = 100 * DOLLARS;
	pub const ItemDeposit: Balance = 1 * DOLLARS;
	pub const ApprovalsLimit: u32 = 20;
	pub const ItemAttributesApprovalsLimit: u32 = 20;
	pub const MaxTips: u32 = 10;
	pub const MaxDeadlineDuration: BlockNumber = 12 * 30 * DAYS;
}

impl pallet_uniques::Config for Runtime {
	type RuntimeEvent = RuntimeEvent;
	type CollectionId = u32;
	type ItemId = u32;
	type Currency = Balances;
	type ForceOrigin = frame_system::EnsureRoot<AccountId>;
	type CollectionDeposit = CollectionDeposit;
	type ItemDeposit = ItemDeposit;
	type MetadataDepositBase = MetadataDepositBase;
	type AttributeDepositBase = MetadataDepositBase;
	type DepositPerByte = MetadataDepositPerByte;
	type StringLimit = ConstU32<128>;
	type KeyLimit = ConstU32<32>;
	type ValueLimit = ConstU32<64>;
	type WeightInfo = pallet_uniques::weights::SubstrateWeight<Runtime>;
	#[cfg(feature = "runtime-benchmarks")]
	type Helper = ();
	type CreateOrigin = AsEnsureOriginWithArg<EnsureSigned<AccountId>>;
	type Locker = ();
}

parameter_types! {
	pub const Budget: Balance = 10_000 * DOLLARS;
	pub TreasuryAccount: AccountId = Treasury::account_id();
}

pub struct SalaryForRank;
impl GetSalary<u16, AccountId, Balance> for SalaryForRank {
	fn get_salary(a: u16, _: &AccountId) -> Balance {
		Balance::from(a) * 1000 * DOLLARS
	}
}

impl pallet_salary::Config for Runtime {
	type WeightInfo = ();
	type RuntimeEvent = RuntimeEvent;
	type Paymaster = PayFromAccount<Balances, TreasuryAccount>;
	type Members = RankedCollective;
	type Salary = SalaryForRank;
	type RegistrationPeriod = ConstU32<200>;
	type PayoutPeriod = ConstU32<200>;
	type Budget = Budget;
}

impl pallet_core_fellowship::Config for Runtime {
	type WeightInfo = ();
	type RuntimeEvent = RuntimeEvent;
	type Members = RankedCollective;
	type Balance = Balance;
	type ParamsOrigin = frame_system::EnsureRoot<AccountId>;
	type InductOrigin = pallet_core_fellowship::EnsureInducted<Runtime, (), 1>;
	type ApproveOrigin = EnsureRootWithSuccess<AccountId, ConstU16<9>>;
	type PromoteOrigin = EnsureRootWithSuccess<AccountId, ConstU16<9>>;
	type FastPromoteOrigin = Self::PromoteOrigin;
	type EvidenceSize = ConstU32<16_384>;
	type MaxRank = ConstU32<9>;
}

parameter_types! {
	pub const NftFractionalizationPalletId: PalletId = PalletId(*b"fraction");
	pub NewAssetSymbol: BoundedVec<u8, StringLimit> = (*b"FRAC").to_vec().try_into().unwrap();
	pub NewAssetName: BoundedVec<u8, StringLimit> = (*b"Frac").to_vec().try_into().unwrap();
}

impl pallet_nft_fractionalization::Config for Runtime {
	type RuntimeEvent = RuntimeEvent;
	type Deposit = AssetDeposit;
	type Currency = Balances;
	type NewAssetSymbol = NewAssetSymbol;
	type NewAssetName = NewAssetName;
	type StringLimit = StringLimit;
	type NftCollectionId = <Self as pallet_nfts::Config>::CollectionId;
	type NftId = <Self as pallet_nfts::Config>::ItemId;
	type AssetBalance = <Self as pallet_balances::Config>::Balance;
	type AssetId = <Self as pallet_assets::Config<Instance1>>::AssetId;
	type Assets = Assets;
	type Nfts = Nfts;
	type PalletId = NftFractionalizationPalletId;
	type WeightInfo = pallet_nft_fractionalization::weights::SubstrateWeight<Runtime>;
	type RuntimeHoldReason = RuntimeHoldReason;
	#[cfg(feature = "runtime-benchmarks")]
	type BenchmarkHelper = ();
}

parameter_types! {
	pub Features: PalletFeatures = PalletFeatures::all_enabled();
	pub const MaxAttributesPerCall: u32 = 10;
}

impl pallet_nfts::Config for Runtime {
	type RuntimeEvent = RuntimeEvent;
	type CollectionId = u32;
	type ItemId = u32;
	type Currency = Balances;
	type ForceOrigin = frame_system::EnsureRoot<AccountId>;
	type CollectionDeposit = CollectionDeposit;
	type ItemDeposit = ItemDeposit;
	type MetadataDepositBase = MetadataDepositBase;
	type AttributeDepositBase = MetadataDepositBase;
	type DepositPerByte = MetadataDepositPerByte;
	type StringLimit = ConstU32<256>;
	type KeyLimit = ConstU32<64>;
	type ValueLimit = ConstU32<256>;
	type ApprovalsLimit = ApprovalsLimit;
	type ItemAttributesApprovalsLimit = ItemAttributesApprovalsLimit;
	type MaxTips = MaxTips;
	type MaxDeadlineDuration = MaxDeadlineDuration;
	type MaxAttributesPerCall = MaxAttributesPerCall;
	type Features = Features;
	type OffchainSignature = Signature;
	type OffchainPublic = <Signature as traits::Verify>::Signer;
	type WeightInfo = pallet_nfts::weights::SubstrateWeight<Runtime>;
	#[cfg(feature = "runtime-benchmarks")]
	type Helper = ();
	type CreateOrigin = AsEnsureOriginWithArg<EnsureSigned<AccountId>>;
	type Locker = ();
}

impl pallet_transaction_storage::Config for Runtime {
	type RuntimeEvent = RuntimeEvent;
	type Currency = Balances;
	type RuntimeHoldReason = RuntimeHoldReason;
	type RuntimeCall = RuntimeCall;
	type FeeDestination = ();
	type WeightInfo = pallet_transaction_storage::weights::SubstrateWeight<Runtime>;
	type MaxBlockTransactions =
		ConstU32<{ pallet_transaction_storage::DEFAULT_MAX_BLOCK_TRANSACTIONS }>;
	type MaxTransactionSize =
		ConstU32<{ pallet_transaction_storage::DEFAULT_MAX_TRANSACTION_SIZE }>;
}

#[cfg(feature = "runtime-benchmarks")]
pub struct VerifySignatureBenchmarkHelper;
#[cfg(feature = "runtime-benchmarks")]
impl pallet_verify_signature::BenchmarkHelper<MultiSignature, AccountId>
	for VerifySignatureBenchmarkHelper
{
	fn create_signature(_entropy: &[u8], msg: &[u8]) -> (MultiSignature, AccountId) {
		use sp_io::crypto::{sr25519_generate, sr25519_sign};
		use sp_runtime::traits::IdentifyAccount;
		let public = sr25519_generate(0.into(), None);
		let who_account: AccountId = MultiSigner::Sr25519(public).into_account().into();
		let signature = MultiSignature::Sr25519(sr25519_sign(0.into(), &public, msg).unwrap());
		(signature, who_account)
	}
}

impl pallet_verify_signature::Config for Runtime {
	type Signature = MultiSignature;
	type AccountIdentifier = MultiSigner;
	type WeightInfo = pallet_verify_signature::weights::SubstrateWeight<Runtime>;
	#[cfg(feature = "runtime-benchmarks")]
	type BenchmarkHelper = VerifySignatureBenchmarkHelper;
}

impl pallet_whitelist::Config for Runtime {
	type RuntimeEvent = RuntimeEvent;
	type RuntimeCall = RuntimeCall;
	type WhitelistOrigin = EnsureRoot<AccountId>;
	type DispatchWhitelistedOrigin = EnsureRoot<AccountId>;
	type Preimages = Preimage;
	type WeightInfo = pallet_whitelist::weights::SubstrateWeight<Runtime>;
}

parameter_types! {
	pub const MigrationSignedDepositPerItem: Balance = 1 * CENTS;
	pub const MigrationSignedDepositBase: Balance = 20 * DOLLARS;
	pub const MigrationMaxKeyLen: u32 = 512;
}

impl pallet_state_trie_migration::Config for Runtime {
	type RuntimeEvent = RuntimeEvent;
	type ControlOrigin = EnsureRoot<AccountId>;
	type Currency = Balances;
	type RuntimeHoldReason = RuntimeHoldReason;
	type MaxKeyLen = MigrationMaxKeyLen;
	type SignedDepositPerItem = MigrationSignedDepositPerItem;
	type SignedDepositBase = MigrationSignedDepositBase;
	// Warning: this is not advised, as it might allow the chain to be temporarily DOS-ed.
	// Preferably, if the chain's governance/maintenance team is planning on using a specific
	// account for the migration, put it here to make sure only that account can trigger the signed
	// migrations.
	type SignedFilter = EnsureSigned<Self::AccountId>;
	type WeightInfo = ();
}

const ALLIANCE_MOTION_DURATION_IN_BLOCKS: BlockNumber = 5 * DAYS;

parameter_types! {
	pub const AllianceMotionDuration: BlockNumber = ALLIANCE_MOTION_DURATION_IN_BLOCKS;
	pub const AllianceMaxProposals: u32 = 100;
	pub const AllianceMaxMembers: u32 = 100;
}

type AllianceCollective = pallet_collective::Instance3;
impl pallet_collective::Config<AllianceCollective> for Runtime {
	type RuntimeOrigin = RuntimeOrigin;
	type Proposal = RuntimeCall;
	type RuntimeEvent = RuntimeEvent;
	type MotionDuration = AllianceMotionDuration;
	type MaxProposals = AllianceMaxProposals;
	type MaxMembers = AllianceMaxMembers;
	type DefaultVote = pallet_collective::PrimeDefaultVote;
	type WeightInfo = pallet_collective::weights::SubstrateWeight<Runtime>;
	type SetMembersOrigin = EnsureRoot<Self::AccountId>;
	type MaxProposalWeight = MaxCollectivesProposalWeight;
	type DisapproveOrigin = EnsureRoot<Self::AccountId>;
	type KillOrigin = EnsureRoot<Self::AccountId>;
	type Consideration = ();
}

parameter_types! {
	pub const MaxFellows: u32 = AllianceMaxMembers::get();
	pub const MaxAllies: u32 = 100;
	pub const AllyDeposit: Balance = 10 * DOLLARS;
	pub const RetirementPeriod: BlockNumber = ALLIANCE_MOTION_DURATION_IN_BLOCKS + (1 * DAYS);
}

impl pallet_alliance::Config for Runtime {
	type RuntimeEvent = RuntimeEvent;
	type Proposal = RuntimeCall;
	type AdminOrigin = EitherOfDiverse<
		EnsureRoot<AccountId>,
		pallet_collective::EnsureProportionMoreThan<AccountId, AllianceCollective, 2, 3>,
	>;
	type MembershipManager = EitherOfDiverse<
		EnsureRoot<AccountId>,
		pallet_collective::EnsureProportionMoreThan<AccountId, AllianceCollective, 2, 3>,
	>;
	type AnnouncementOrigin = EitherOfDiverse<
		EnsureRoot<AccountId>,
		pallet_collective::EnsureProportionMoreThan<AccountId, AllianceCollective, 2, 3>,
	>;
	type Currency = Balances;
	type Slashed = Treasury;
	type InitializeMembers = AllianceMotion;
	type MembershipChanged = AllianceMotion;
	#[cfg(not(feature = "runtime-benchmarks"))]
	type IdentityVerifier = AllianceIdentityVerifier;
	#[cfg(feature = "runtime-benchmarks")]
	type IdentityVerifier = ();
	type ProposalProvider = AllianceProposalProvider;
	type MaxProposals = AllianceMaxProposals;
	type MaxFellows = MaxFellows;
	type MaxAllies = MaxAllies;
	type MaxUnscrupulousItems = ConstU32<100>;
	type MaxWebsiteUrlLength = ConstU32<255>;
	type MaxAnnouncementsCount = ConstU32<100>;
	type MaxMembersCount = AllianceMaxMembers;
	type AllyDeposit = AllyDeposit;
	type WeightInfo = pallet_alliance::weights::SubstrateWeight<Runtime>;
	type RetirementPeriod = RetirementPeriod;
}

impl frame_benchmarking_pallet_pov::Config for Runtime {
	type RuntimeEvent = RuntimeEvent;
}

parameter_types! {
	pub StatementCost: Balance = 1 * DOLLARS;
	pub StatementByteCost: Balance = 100 * MILLICENTS;
	pub const MinAllowedStatements: u32 = 4;
	pub const MaxAllowedStatements: u32 = 10;
	pub const MinAllowedBytes: u32 = 1024;
	pub const MaxAllowedBytes: u32 = 4096;
}

impl pallet_statement::Config for Runtime {
	type RuntimeEvent = RuntimeEvent;
	type Currency = Balances;
	type StatementCost = StatementCost;
	type ByteCost = StatementByteCost;
	type MinAllowedStatements = MinAllowedStatements;
	type MaxAllowedStatements = MaxAllowedStatements;
	type MinAllowedBytes = MinAllowedBytes;
	type MaxAllowedBytes = MaxAllowedBytes;
}

parameter_types! {
	pub MbmServiceWeight: Weight = Perbill::from_percent(80) * RuntimeBlockWeights::get().max_block;
}

impl pallet_migrations::Config for Runtime {
	type RuntimeEvent = RuntimeEvent;
	#[cfg(not(feature = "runtime-benchmarks"))]
	type Migrations = ();
	// Benchmarks need mocked migrations to guarantee that they succeed.
	#[cfg(feature = "runtime-benchmarks")]
	type Migrations = pallet_migrations::mock_helpers::MockedMigrations;
	type CursorMaxLen = ConstU32<65_536>;
	type IdentifierMaxLen = ConstU32<256>;
	type MigrationStatusHandler = ();
	type FailedMigrationHandler = frame_support::migrations::FreezeChainOnFailedMigration;
	type MaxServiceWeight = MbmServiceWeight;
	type WeightInfo = pallet_migrations::weights::SubstrateWeight<Runtime>;
}

parameter_types! {
	pub const BrokerPalletId: PalletId = PalletId(*b"py/broke");
}

pub struct IntoAuthor;
impl OnUnbalanced<Credit<AccountId, Balances>> for IntoAuthor {
	fn on_nonzero_unbalanced(credit: Credit<AccountId, Balances>) {
		if let Some(author) = Authorship::author() {
			let _ = <Balances as Balanced<_>>::resolve(&author, credit);
		}
	}
}

pub struct CoretimeProvider;
impl CoretimeInterface for CoretimeProvider {
	type AccountId = AccountId;
	type Balance = Balance;
	type RelayChainBlockNumberProvider = System;
	fn request_core_count(_count: CoreIndex) {}
	fn request_revenue_info_at(_when: u32) {}
	fn credit_account(_who: Self::AccountId, _amount: Self::Balance) {}
	fn assign_core(
		_core: CoreIndex,
		_begin: u32,
		_assignment: Vec<(CoreAssignment, PartsOf57600)>,
		_end_hint: Option<u32>,
	) {
	}
}

pub struct SovereignAccountOf;
// Dummy implementation which converts `TaskId` to `AccountId`.
impl MaybeConvert<TaskId, AccountId> for SovereignAccountOf {
	fn maybe_convert(task: TaskId) -> Option<AccountId> {
		let mut account: [u8; 32] = [0; 32];
		account[..4].copy_from_slice(&task.to_le_bytes());
		Some(account.into())
	}
}
impl pallet_broker::Config for Runtime {
	type RuntimeEvent = RuntimeEvent;
	type Currency = Balances;
	type OnRevenue = IntoAuthor;
	type TimeslicePeriod = ConstU32<2>;
	type MaxLeasedCores = ConstU32<5>;
	type MaxReservedCores = ConstU32<5>;
	type Coretime = CoretimeProvider;
	type ConvertBalance = traits::Identity;
	type WeightInfo = ();
	type PalletId = BrokerPalletId;
	type AdminOrigin = EnsureRoot<AccountId>;
	type SovereignAccountOf = SovereignAccountOf;
	type MaxAutoRenewals = ConstU32<10>;
	type PriceAdapter = pallet_broker::CenterTargetPrice<Balance>;
}

parameter_types! {
	pub const MixnetNumCoverToCurrentBlocks: BlockNumber = 3;
	pub const MixnetNumRequestsToCurrentBlocks: BlockNumber = 3;
	pub const MixnetNumCoverToPrevBlocks: BlockNumber = 3;
	pub const MixnetNumRegisterStartSlackBlocks: BlockNumber = 3;
	pub const MixnetNumRegisterEndSlackBlocks: BlockNumber = 3;
	pub const MixnetRegistrationPriority: TransactionPriority = ImOnlineUnsignedPriority::get() - 1;
}

impl pallet_mixnet::Config for Runtime {
	type MaxAuthorities = MaxAuthorities;
	type MaxExternalAddressSize = ConstU32<128>;
	type MaxExternalAddressesPerMixnode = ConstU32<16>;
	type NextSessionRotation = Babe;
	type NumCoverToCurrentBlocks = MixnetNumCoverToCurrentBlocks;
	type NumRequestsToCurrentBlocks = MixnetNumRequestsToCurrentBlocks;
	type NumCoverToPrevBlocks = MixnetNumCoverToPrevBlocks;
	type NumRegisterStartSlackBlocks = MixnetNumRegisterStartSlackBlocks;
	type NumRegisterEndSlackBlocks = MixnetNumRegisterEndSlackBlocks;
	type RegistrationPriority = MixnetRegistrationPriority;
	type MinMixnodes = ConstU32<7>; // Low to allow small testing networks
}

/// Dynamic parameters that can be changed at runtime through the
/// `pallet_parameters::set_parameter`.
#[dynamic_params(RuntimeParameters, pallet_parameters::Parameters::<Runtime>)]
pub mod dynamic_params {
	use super::*;

	#[dynamic_pallet_params]
	#[codec(index = 0)]
	pub mod storage {
		/// Configures the base deposit of storing some data.
		#[codec(index = 0)]
		pub static BaseDeposit: Balance = 1 * DOLLARS;

		/// Configures the per-byte deposit of storing some data.
		#[codec(index = 1)]
		pub static ByteDeposit: Balance = 1 * CENTS;
	}
}

#[cfg(feature = "runtime-benchmarks")]
impl Default for RuntimeParameters {
	fn default() -> Self {
		RuntimeParameters::Storage(dynamic_params::storage::Parameters::BaseDeposit(
			dynamic_params::storage::BaseDeposit,
			Some(1 * DOLLARS),
		))
	}
}

pub struct DynamicParametersManagerOrigin;
impl EnsureOriginWithArg<RuntimeOrigin, RuntimeParametersKey> for DynamicParametersManagerOrigin {
	type Success = ();

	fn try_origin(
		origin: RuntimeOrigin,
		key: &RuntimeParametersKey,
	) -> Result<Self::Success, RuntimeOrigin> {
		match key {
			RuntimeParametersKey::Storage(_) => {
				frame_system::ensure_root(origin.clone()).map_err(|_| origin)?;
				return Ok(())
			},
		}
	}

	#[cfg(feature = "runtime-benchmarks")]
	fn try_successful_origin(_key: &RuntimeParametersKey) -> Result<RuntimeOrigin, ()> {
		Ok(RuntimeOrigin::root())
	}
}

impl pallet_parameters::Config for Runtime {
	type RuntimeParameters = RuntimeParameters;
	type RuntimeEvent = RuntimeEvent;
	type AdminOrigin = DynamicParametersManagerOrigin;
	type WeightInfo = ();
}

#[frame_support::runtime]
mod runtime {
	use super::*;

	#[runtime::runtime]
	#[runtime::derive(
		RuntimeCall,
		RuntimeEvent,
		RuntimeError,
		RuntimeOrigin,
		RuntimeFreezeReason,
		RuntimeHoldReason,
		RuntimeSlashReason,
		RuntimeLockId,
		RuntimeTask
	)]
	pub struct Runtime;

	#[runtime::pallet_index(0)]
	pub type System = frame_system::Pallet<Runtime>;

	#[runtime::pallet_index(1)]
	pub type Utility = pallet_utility::Pallet<Runtime>;

	#[runtime::pallet_index(2)]
	pub type Babe = pallet_babe::Pallet<Runtime>;

	#[runtime::pallet_index(3)]
	pub type Timestamp = pallet_timestamp::Pallet<Runtime>;

	// Authorship must be before session in order to note author in the correct session and era
	// for im-online and staking.
	#[runtime::pallet_index(4)]
	pub type Authorship = pallet_authorship::Pallet<Runtime>;

	#[runtime::pallet_index(5)]
	pub type Indices = pallet_indices::Pallet<Runtime>;

	#[runtime::pallet_index(6)]
	pub type Balances = pallet_balances::Pallet<Runtime>;

	#[runtime::pallet_index(7)]
	pub type TransactionPayment = pallet_transaction_payment::Pallet<Runtime>;

	#[runtime::pallet_index(9)]
	pub type AssetConversionTxPayment = pallet_asset_conversion_tx_payment::Pallet<Runtime>;

	#[runtime::pallet_index(10)]
	pub type ElectionProviderMultiPhase = pallet_election_provider_multi_phase::Pallet<Runtime>;

	#[runtime::pallet_index(11)]
	pub type Staking = pallet_staking::Pallet<Runtime>;

	#[runtime::pallet_index(12)]
	pub type Session = pallet_session::Pallet<Runtime>;

	#[runtime::pallet_index(13)]
	pub type Democracy = pallet_democracy::Pallet<Runtime>;

	#[runtime::pallet_index(14)]
	pub type Council = pallet_collective::Pallet<Runtime, Instance1>;

	#[runtime::pallet_index(15)]
	pub type TechnicalCommittee = pallet_collective::Pallet<Runtime, Instance2>;

	#[runtime::pallet_index(16)]
	pub type Elections = pallet_elections_phragmen::Pallet<Runtime>;

	#[runtime::pallet_index(17)]
	pub type TechnicalMembership = pallet_membership::Pallet<Runtime, Instance1>;

	#[runtime::pallet_index(18)]
	pub type Grandpa = pallet_grandpa::Pallet<Runtime>;

	#[runtime::pallet_index(19)]
	pub type Treasury = pallet_treasury::Pallet<Runtime>;

	#[runtime::pallet_index(20)]
	pub type AssetRate = pallet_asset_rate::Pallet<Runtime>;

	#[runtime::pallet_index(21)]
	pub type Contracts = pallet_contracts::Pallet<Runtime>;

	#[runtime::pallet_index(22)]
	pub type Sudo = pallet_sudo::Pallet<Runtime>;

	#[runtime::pallet_index(23)]
	pub type ImOnline = pallet_im_online::Pallet<Runtime>;

	#[runtime::pallet_index(24)]
	pub type AuthorityDiscovery = pallet_authority_discovery::Pallet<Runtime>;

	#[runtime::pallet_index(25)]
	pub type Offences = pallet_offences::Pallet<Runtime>;

	#[runtime::pallet_index(26)]
	pub type Historical = pallet_session_historical::Pallet<Runtime>;

	#[runtime::pallet_index(27)]
	pub type RandomnessCollectiveFlip = pallet_insecure_randomness_collective_flip::Pallet<Runtime>;

	#[runtime::pallet_index(28)]
	pub type Identity = pallet_identity::Pallet<Runtime>;

	#[runtime::pallet_index(29)]
	pub type Society = pallet_society::Pallet<Runtime>;

	#[runtime::pallet_index(30)]
	pub type Recovery = pallet_recovery::Pallet<Runtime>;

	#[runtime::pallet_index(31)]
	pub type Vesting = pallet_vesting::Pallet<Runtime>;

	#[runtime::pallet_index(32)]
	pub type Scheduler = pallet_scheduler::Pallet<Runtime>;

	#[runtime::pallet_index(33)]
	pub type Glutton = pallet_glutton::Pallet<Runtime>;

	#[runtime::pallet_index(34)]
	pub type Preimage = pallet_preimage::Pallet<Runtime>;

	#[runtime::pallet_index(35)]
	pub type Proxy = pallet_proxy::Pallet<Runtime>;

	#[runtime::pallet_index(36)]
	pub type Multisig = pallet_multisig::Pallet<Runtime>;

	#[runtime::pallet_index(37)]
	pub type Bounties = pallet_bounties::Pallet<Runtime>;

	#[runtime::pallet_index(38)]
	pub type Tips = pallet_tips::Pallet<Runtime>;

	#[runtime::pallet_index(39)]
	pub type Assets = pallet_assets::Pallet<Runtime, Instance1>;

	#[runtime::pallet_index(40)]
	pub type PoolAssets = pallet_assets::Pallet<Runtime, Instance2>;

	#[runtime::pallet_index(41)]
	pub type Beefy = pallet_beefy::Pallet<Runtime>;

	// MMR leaf construction must be after session in order to have a leaf's next_auth_set
	// refer to block<N>. See issue polkadot-fellows/runtimes#160 for details.
	#[runtime::pallet_index(42)]
	pub type Mmr = pallet_mmr::Pallet<Runtime>;

	#[runtime::pallet_index(43)]
	pub type MmrLeaf = pallet_beefy_mmr::Pallet<Runtime>;

	#[runtime::pallet_index(44)]
	pub type Lottery = pallet_lottery::Pallet<Runtime>;

	#[runtime::pallet_index(45)]
	pub type Nis = pallet_nis::Pallet<Runtime>;

	#[runtime::pallet_index(46)]
	pub type Uniques = pallet_uniques::Pallet<Runtime>;

	#[runtime::pallet_index(47)]
	pub type Nfts = pallet_nfts::Pallet<Runtime>;

	#[runtime::pallet_index(48)]
	pub type NftFractionalization = pallet_nft_fractionalization::Pallet<Runtime>;

	#[runtime::pallet_index(49)]
	pub type Salary = pallet_salary::Pallet<Runtime>;

	#[runtime::pallet_index(50)]
	pub type CoreFellowship = pallet_core_fellowship::Pallet<Runtime>;

	#[runtime::pallet_index(51)]
	pub type TransactionStorage = pallet_transaction_storage::Pallet<Runtime>;

	#[runtime::pallet_index(52)]
	pub type VoterList = pallet_bags_list::Pallet<Runtime, Instance1>;

	#[runtime::pallet_index(53)]
	pub type StateTrieMigration = pallet_state_trie_migration::Pallet<Runtime>;

	#[runtime::pallet_index(54)]
	pub type ChildBounties = pallet_child_bounties::Pallet<Runtime>;

	#[runtime::pallet_index(55)]
	pub type Referenda = pallet_referenda::Pallet<Runtime>;

	#[runtime::pallet_index(56)]
	pub type Remark = pallet_remark::Pallet<Runtime>;

	#[runtime::pallet_index(57)]
	pub type RootTesting = pallet_root_testing::Pallet<Runtime>;

	#[runtime::pallet_index(58)]
	pub type ConvictionVoting = pallet_conviction_voting::Pallet<Runtime>;

	#[runtime::pallet_index(59)]
	pub type Whitelist = pallet_whitelist::Pallet<Runtime>;

	#[runtime::pallet_index(60)]
	pub type AllianceMotion = pallet_collective::Pallet<Runtime, Instance3>;

	#[runtime::pallet_index(61)]
	pub type Alliance = pallet_alliance::Pallet<Runtime>;

	#[runtime::pallet_index(62)]
	pub type NominationPools = pallet_nomination_pools::Pallet<Runtime>;

	#[runtime::pallet_index(63)]
	pub type RankedPolls = pallet_referenda::Pallet<Runtime, Instance2>;

	#[runtime::pallet_index(64)]
	pub type RankedCollective = pallet_ranked_collective::Pallet<Runtime>;

	#[runtime::pallet_index(65)]
	pub type AssetConversion = pallet_asset_conversion::Pallet<Runtime>;

	#[runtime::pallet_index(66)]
	pub type FastUnstake = pallet_fast_unstake::Pallet<Runtime>;

	#[runtime::pallet_index(67)]
	pub type MessageQueue = pallet_message_queue::Pallet<Runtime>;

	#[runtime::pallet_index(68)]
	pub type Pov = frame_benchmarking_pallet_pov::Pallet<Runtime>;

	#[runtime::pallet_index(69)]
	pub type TxPause = pallet_tx_pause::Pallet<Runtime>;

	#[runtime::pallet_index(70)]
	pub type SafeMode = pallet_safe_mode::Pallet<Runtime>;

	#[runtime::pallet_index(71)]
	pub type Statement = pallet_statement::Pallet<Runtime>;

	#[runtime::pallet_index(72)]
	pub type MultiBlockMigrations = pallet_migrations::Pallet<Runtime>;

	#[runtime::pallet_index(73)]
	pub type Broker = pallet_broker::Pallet<Runtime>;

	#[runtime::pallet_index(74)]
	pub type TasksExample = pallet_example_tasks::Pallet<Runtime>;

	#[runtime::pallet_index(75)]
	pub type Mixnet = pallet_mixnet::Pallet<Runtime>;

	#[runtime::pallet_index(76)]
	pub type Parameters = pallet_parameters::Pallet<Runtime>;

	#[runtime::pallet_index(77)]
	pub type SkipFeelessPayment = pallet_skip_feeless_payment::Pallet<Runtime>;

	#[runtime::pallet_index(78)]
	pub type PalletExampleMbms = pallet_example_mbm::Pallet<Runtime>;

	#[runtime::pallet_index(79)]
	pub type AssetConversionMigration = pallet_asset_conversion_ops::Pallet<Runtime>;

	#[runtime::pallet_index(80)]
	pub type Revive = pallet_revive::Pallet<Runtime>;

	#[runtime::pallet_index(81)]
	pub type VerifySignature = pallet_verify_signature::Pallet<Runtime>;
}

impl TryFrom<RuntimeCall> for pallet_revive::Call<Runtime> {
	type Error = ();

	fn try_from(value: RuntimeCall) -> Result<Self, Self::Error> {
		match value {
			RuntimeCall::Revive(call) => Ok(call),
			_ => Err(()),
		}
	}
}
/// The address format for describing accounts.
pub type Address = sp_runtime::MultiAddress<AccountId, AccountIndex>;
/// Block header type as expected by this runtime.
pub type Header = generic::Header<BlockNumber, BlakeTwo256>;
/// Block type as expected by this runtime.
pub type Block = generic::Block<Header, UncheckedExtrinsic>;
/// A Block signed with a Justification
pub type SignedBlock = generic::SignedBlock<Block>;
/// BlockId type as expected by this runtime.
pub type BlockId = generic::BlockId<Block>;
/// The TransactionExtension to the basic transaction logic.
///
/// When you change this, you **MUST** modify [`sign`] in `bin/node/testing/src/keyring.rs`!
///
/// [`sign`]: <../../testing/src/keyring.rs.html>
pub type TxExtension = (
	frame_system::CheckNonZeroSender<Runtime>,
	frame_system::CheckSpecVersion<Runtime>,
	frame_system::CheckTxVersion<Runtime>,
	frame_system::CheckGenesis<Runtime>,
	frame_system::CheckEra<Runtime>,
	frame_system::CheckNonce<Runtime>,
	frame_system::CheckWeight<Runtime>,
	pallet_skip_feeless_payment::SkipCheckIfFeeless<
		Runtime,
		pallet_asset_conversion_tx_payment::ChargeAssetTxPayment<Runtime>,
	>,
	frame_metadata_hash_extension::CheckMetadataHash<Runtime>,
);

#[derive(Clone, PartialEq, Eq, Debug)]
pub struct EthSignedExtra;

impl EthExtra for EthSignedExtra {
	type Config = Runtime;
	type Extra = SignedExtra;

	fn get_eth_transact_extra(nonce: u32, tip: Balance) -> Self::Extra {
		(
			frame_system::CheckNonZeroSender::<Runtime>::new(),
			frame_system::CheckSpecVersion::<Runtime>::new(),
			frame_system::CheckTxVersion::<Runtime>::new(),
			frame_system::CheckGenesis::<Runtime>::new(),
			frame_system::CheckEra::from(crate::generic::Era::Immortal),
			frame_system::CheckNonce::<Runtime>::from(nonce),
			frame_system::CheckWeight::<Runtime>::new(),
			pallet_asset_conversion_tx_payment::ChargeAssetTxPayment::<Runtime>::from(tip, None)
				.into(),
			frame_metadata_hash_extension::CheckMetadataHash::<Runtime>::new(false),
		)
	}
}

/// Unchecked extrinsic type as expected by this runtime.
<<<<<<< HEAD
pub type UncheckedExtrinsic = pallet_revive::evm::runtime::UncheckedExtrinsic<
	Address,
	RuntimeCall,
	Signature,
	EthSignedExtra,
>;

=======
pub type UncheckedExtrinsic =
	generic::UncheckedExtrinsic<Address, RuntimeCall, Signature, TxExtension>;
/// Unchecked signature payload type as expected by this runtime.
pub type UncheckedSignaturePayload =
	generic::UncheckedSignaturePayload<Address, Signature, TxExtension>;
>>>>>>> 21b3a46b
/// The payload being signed in transactions.
pub type SignedPayload = generic::SignedPayload<RuntimeCall, TxExtension>;
/// Extrinsic type that has already been checked.
pub type CheckedExtrinsic = generic::CheckedExtrinsic<AccountId, RuntimeCall, TxExtension>;
/// Executive: handles dispatch to the various modules.
pub type Executive = frame_executive::Executive<
	Runtime,
	Block,
	frame_system::ChainContext<Runtime>,
	Runtime,
	AllPalletsWithSystem,
	Migrations,
>;

// We don't have a limit in the Relay Chain.
const IDENTITY_MIGRATION_KEY_LIMIT: u64 = u64::MAX;

// All migrations executed on runtime upgrade as a nested tuple of types implementing
// `OnRuntimeUpgrade`. Note: These are examples and do not need to be run directly
// after the genesis block.
type Migrations = (
	pallet_nomination_pools::migration::versioned::V6ToV7<Runtime>,
	pallet_alliance::migration::Migration<Runtime>,
	pallet_contracts::Migration<Runtime>,
	pallet_identity::migration::versioned::V0ToV1<Runtime, IDENTITY_MIGRATION_KEY_LIMIT>,
);

type EventRecord = frame_system::EventRecord<
	<Runtime as frame_system::Config>::RuntimeEvent,
	<Runtime as frame_system::Config>::Hash,
>;

parameter_types! {
	pub const BeefySetIdSessionEntries: u32 = BondingDuration::get() * SessionsPerEra::get();
}

impl pallet_beefy::Config for Runtime {
	type BeefyId = BeefyId;
	type MaxAuthorities = MaxAuthorities;
	type MaxNominators = ConstU32<0>;
	type MaxSetIdSessionEntries = BeefySetIdSessionEntries;
	type OnNewValidatorSet = MmrLeaf;
	type AncestryHelper = MmrLeaf;
	type WeightInfo = ();
	type KeyOwnerProof = sp_session::MembershipProof;
	type EquivocationReportSystem =
		pallet_beefy::EquivocationReportSystem<Self, Offences, Historical, ReportLongevity>;
}

/// MMR helper types.
mod mmr {
	use super::*;
	pub use pallet_mmr::primitives::*;

	pub type Leaf = <<Runtime as pallet_mmr::Config>::LeafData as LeafDataProvider>::LeafData;
	pub type Hash = <Hashing as sp_runtime::traits::Hash>::Output;
	pub type Hashing = <Runtime as pallet_mmr::Config>::Hashing;
}

#[cfg(feature = "runtime-benchmarks")]
pub struct AssetConversionTxHelper;

#[cfg(feature = "runtime-benchmarks")]
impl
	pallet_asset_conversion_tx_payment::BenchmarkHelperTrait<
		AccountId,
		NativeOrWithId<u32>,
		NativeOrWithId<u32>,
	> for AssetConversionTxHelper
{
	fn create_asset_id_parameter(seed: u32) -> (NativeOrWithId<u32>, NativeOrWithId<u32>) {
		(NativeOrWithId::WithId(seed), NativeOrWithId::WithId(seed))
	}

	fn setup_balances_and_pool(asset_id: NativeOrWithId<u32>, account: AccountId) {
		use frame_support::{assert_ok, traits::fungibles::Mutate};
		let NativeOrWithId::WithId(asset_idx) = asset_id.clone() else { unimplemented!() };
		assert_ok!(Assets::force_create(
			RuntimeOrigin::root(),
			asset_idx.into(),
			account.clone().into(), /* owner */
			true,                   /* is_sufficient */
			1,
		));

		let lp_provider = account.clone();
		let _ = Balances::deposit_creating(&lp_provider, ((u64::MAX as u128) * 100).into());
		assert_ok!(Assets::mint_into(
			asset_idx.into(),
			&lp_provider,
			((u64::MAX as u128) * 100).into()
		));

		let token_native = alloc::boxed::Box::new(NativeOrWithId::Native);
		let token_second = alloc::boxed::Box::new(asset_id);

		assert_ok!(AssetConversion::create_pool(
			RuntimeOrigin::signed(lp_provider.clone()),
			token_native.clone(),
			token_second.clone()
		));

		assert_ok!(AssetConversion::add_liquidity(
			RuntimeOrigin::signed(lp_provider.clone()),
			token_native,
			token_second,
			u64::MAX.into(), // 1 desired
			u64::MAX.into(), // 2 desired
			1,               // 1 min
			1,               // 2 min
			lp_provider,
		));
	}
}

#[cfg(feature = "runtime-benchmarks")]
mod benches {
	polkadot_sdk::frame_benchmarking::define_benchmarks!(
		[frame_benchmarking, BaselineBench::<Runtime>]
		[frame_benchmarking_pallet_pov, Pov]
		[pallet_alliance, Alliance]
		[pallet_assets, Assets]
		[pallet_babe, Babe]
		[pallet_bags_list, VoterList]
		[pallet_balances, Balances]
		[pallet_beefy_mmr, MmrLeaf]
		[pallet_bounties, Bounties]
		[pallet_broker, Broker]
		[pallet_child_bounties, ChildBounties]
		[pallet_collective, Council]
		[pallet_conviction_voting, ConvictionVoting]
		[pallet_contracts, Contracts]
		[pallet_revive, Revive]
		[pallet_core_fellowship, CoreFellowship]
		[pallet_example_tasks, TasksExample]
		[pallet_democracy, Democracy]
		[pallet_asset_conversion, AssetConversion]
		[pallet_asset_conversion_tx_payment, AssetConversionTxPayment]
		[pallet_transaction_payment, TransactionPayment]
		[pallet_election_provider_multi_phase, ElectionProviderMultiPhase]
		[pallet_election_provider_support_benchmarking, EPSBench::<Runtime>]
		[pallet_elections_phragmen, Elections]
		[pallet_fast_unstake, FastUnstake]
		[pallet_nis, Nis]
		[pallet_parameters, Parameters]
		[pallet_grandpa, Grandpa]
		[pallet_identity, Identity]
		[pallet_im_online, ImOnline]
		[pallet_indices, Indices]
		[pallet_lottery, Lottery]
		[pallet_membership, TechnicalMembership]
		[pallet_message_queue, MessageQueue]
		[pallet_migrations, MultiBlockMigrations]
		[pallet_mmr, Mmr]
		[pallet_multisig, Multisig]
		[pallet_nomination_pools, NominationPoolsBench::<Runtime>]
		[pallet_offences, OffencesBench::<Runtime>]
		[pallet_preimage, Preimage]
		[pallet_proxy, Proxy]
		[pallet_ranked_collective, RankedCollective]
		[pallet_referenda, Referenda]
		[pallet_recovery, Recovery]
		[pallet_remark, Remark]
		[pallet_salary, Salary]
		[pallet_scheduler, Scheduler]
		[pallet_glutton, Glutton]
		[pallet_session, SessionBench::<Runtime>]
		[pallet_society, Society]
		[pallet_staking, Staking]
		[pallet_state_trie_migration, StateTrieMigration]
		[pallet_sudo, Sudo]
		[frame_system, SystemBench::<Runtime>]
		[frame_system_extensions, SystemExtensionsBench::<Runtime>]
		[pallet_timestamp, Timestamp]
		[pallet_tips, Tips]
		[pallet_transaction_storage, TransactionStorage]
		[pallet_treasury, Treasury]
		[pallet_asset_rate, AssetRate]
		[pallet_uniques, Uniques]
		[pallet_nfts, Nfts]
		[pallet_nft_fractionalization, NftFractionalization]
		[pallet_utility, Utility]
		[pallet_vesting, Vesting]
		[pallet_whitelist, Whitelist]
		[pallet_tx_pause, TxPause]
		[pallet_safe_mode, SafeMode]
		[pallet_example_mbm, PalletExampleMbms]
		[pallet_asset_conversion_ops, AssetConversionMigration]
		[pallet_verify_signature, VerifySignature]
	);
}

impl_runtime_apis! {
	impl sp_api::Core<Block> for Runtime {
		fn version() -> RuntimeVersion {
			VERSION
		}

		fn execute_block(block: Block) {
			Executive::execute_block(block);
		}

		fn initialize_block(header: &<Block as BlockT>::Header) -> sp_runtime::ExtrinsicInclusionMode {
			Executive::initialize_block(header)
		}
	}

	impl sp_api::Metadata<Block> for Runtime {
		fn metadata() -> OpaqueMetadata {
			OpaqueMetadata::new(Runtime::metadata().into())
		}

		fn metadata_at_version(version: u32) -> Option<OpaqueMetadata> {
			Runtime::metadata_at_version(version)
		}

		fn metadata_versions() -> alloc::vec::Vec<u32> {
			Runtime::metadata_versions()
		}
	}

	impl sp_block_builder::BlockBuilder<Block> for Runtime {
		fn apply_extrinsic(extrinsic: <Block as BlockT>::Extrinsic) -> ApplyExtrinsicResult {
			Executive::apply_extrinsic(extrinsic)
		}

		fn finalize_block() -> <Block as BlockT>::Header {
			Executive::finalize_block()
		}

		fn inherent_extrinsics(data: InherentData) -> Vec<<Block as BlockT>::Extrinsic> {
			data.create_extrinsics()
		}

		fn check_inherents(block: Block, data: InherentData) -> CheckInherentsResult {
			data.check_extrinsics(&block)
		}
	}

	impl sp_transaction_pool::runtime_api::TaggedTransactionQueue<Block> for Runtime {
		fn validate_transaction(
			source: TransactionSource,
			tx: <Block as BlockT>::Extrinsic,
			block_hash: <Block as BlockT>::Hash,
		) -> TransactionValidity {
			Executive::validate_transaction(source, tx, block_hash)
		}
	}

	impl sp_statement_store::runtime_api::ValidateStatement<Block> for Runtime {
		fn validate_statement(
			source: sp_statement_store::runtime_api::StatementSource,
			statement: sp_statement_store::Statement,
		) -> Result<sp_statement_store::runtime_api::ValidStatement, sp_statement_store::runtime_api::InvalidStatement> {
			Statement::validate_statement(source, statement)
		}
	}

	impl sp_offchain::OffchainWorkerApi<Block> for Runtime {
		fn offchain_worker(header: &<Block as BlockT>::Header) {
			Executive::offchain_worker(header)
		}
	}

	impl sp_consensus_grandpa::GrandpaApi<Block> for Runtime {
		fn grandpa_authorities() -> sp_consensus_grandpa::AuthorityList {
			Grandpa::grandpa_authorities()
		}

		fn current_set_id() -> sp_consensus_grandpa::SetId {
			Grandpa::current_set_id()
		}

		fn submit_report_equivocation_unsigned_extrinsic(
			equivocation_proof: sp_consensus_grandpa::EquivocationProof<
				<Block as BlockT>::Hash,
				NumberFor<Block>,
			>,
			key_owner_proof: sp_consensus_grandpa::OpaqueKeyOwnershipProof,
		) -> Option<()> {
			let key_owner_proof = key_owner_proof.decode()?;

			Grandpa::submit_unsigned_equivocation_report(
				equivocation_proof,
				key_owner_proof,
			)
		}

		fn generate_key_ownership_proof(
			_set_id: sp_consensus_grandpa::SetId,
			authority_id: GrandpaId,
		) -> Option<sp_consensus_grandpa::OpaqueKeyOwnershipProof> {
			use codec::Encode;

			Historical::prove((sp_consensus_grandpa::KEY_TYPE, authority_id))
				.map(|p| p.encode())
				.map(sp_consensus_grandpa::OpaqueKeyOwnershipProof::new)
		}
	}

	impl pallet_nomination_pools_runtime_api::NominationPoolsApi<Block, AccountId, Balance> for Runtime {
		fn pending_rewards(who: AccountId) -> Balance {
			NominationPools::api_pending_rewards(who).unwrap_or_default()
		}

		fn points_to_balance(pool_id: pallet_nomination_pools::PoolId, points: Balance) -> Balance {
			NominationPools::api_points_to_balance(pool_id, points)
		}

		fn balance_to_points(pool_id: pallet_nomination_pools::PoolId, new_funds: Balance) -> Balance {
			NominationPools::api_balance_to_points(pool_id, new_funds)
		}

		fn pool_pending_slash(pool_id: pallet_nomination_pools::PoolId) -> Balance {
			NominationPools::api_pool_pending_slash(pool_id)
		}

		fn member_pending_slash(member: AccountId) -> Balance {
			NominationPools::api_member_pending_slash(member)
		}

		fn pool_needs_delegate_migration(pool_id: pallet_nomination_pools::PoolId) -> bool {
			NominationPools::api_pool_needs_delegate_migration(pool_id)
		}

		fn member_needs_delegate_migration(member: AccountId) -> bool {
			NominationPools::api_member_needs_delegate_migration(member)
		}

		fn member_total_balance(member: AccountId) -> Balance {
			NominationPools::api_member_total_balance(member)
		}

		fn pool_balance(pool_id: pallet_nomination_pools::PoolId) -> Balance {
			NominationPools::api_pool_balance(pool_id)
		}
	}

	impl pallet_staking_runtime_api::StakingApi<Block, Balance, AccountId> for Runtime {
		fn nominations_quota(balance: Balance) -> u32 {
			Staking::api_nominations_quota(balance)
		}

		fn eras_stakers_page_count(era: sp_staking::EraIndex, account: AccountId) -> sp_staking::Page {
			Staking::api_eras_stakers_page_count(era, account)
		}

		fn pending_rewards(era: sp_staking::EraIndex, account: AccountId) -> bool {
			Staking::api_pending_rewards(era, account)
		}
	}

	impl sp_consensus_babe::BabeApi<Block> for Runtime {
		fn configuration() -> sp_consensus_babe::BabeConfiguration {
			let epoch_config = Babe::epoch_config().unwrap_or(BABE_GENESIS_EPOCH_CONFIG);
			sp_consensus_babe::BabeConfiguration {
				slot_duration: Babe::slot_duration(),
				epoch_length: EpochDuration::get(),
				c: epoch_config.c,
				authorities: Babe::authorities().to_vec(),
				randomness: Babe::randomness(),
				allowed_slots: epoch_config.allowed_slots,
			}
		}

		fn current_epoch_start() -> sp_consensus_babe::Slot {
			Babe::current_epoch_start()
		}

		fn current_epoch() -> sp_consensus_babe::Epoch {
			Babe::current_epoch()
		}

		fn next_epoch() -> sp_consensus_babe::Epoch {
			Babe::next_epoch()
		}

		fn generate_key_ownership_proof(
			_slot: sp_consensus_babe::Slot,
			authority_id: sp_consensus_babe::AuthorityId,
		) -> Option<sp_consensus_babe::OpaqueKeyOwnershipProof> {
			use codec::Encode;

			Historical::prove((sp_consensus_babe::KEY_TYPE, authority_id))
				.map(|p| p.encode())
				.map(sp_consensus_babe::OpaqueKeyOwnershipProof::new)
		}

		fn submit_report_equivocation_unsigned_extrinsic(
			equivocation_proof: sp_consensus_babe::EquivocationProof<<Block as BlockT>::Header>,
			key_owner_proof: sp_consensus_babe::OpaqueKeyOwnershipProof,
		) -> Option<()> {
			let key_owner_proof = key_owner_proof.decode()?;

			Babe::submit_unsigned_equivocation_report(
				equivocation_proof,
				key_owner_proof,
			)
		}
	}

	impl sp_authority_discovery::AuthorityDiscoveryApi<Block> for Runtime {
		fn authorities() -> Vec<AuthorityDiscoveryId> {
			AuthorityDiscovery::authorities()
		}
	}

	impl frame_system_rpc_runtime_api::AccountNonceApi<Block, AccountId, Nonce> for Runtime {
		fn account_nonce(account: AccountId) -> Nonce {
			System::account_nonce(account)
		}
	}

	impl assets_api::AssetsApi<
		Block,
		AccountId,
		Balance,
		u32,
	> for Runtime
	{
		fn account_balances(account: AccountId) -> Vec<(u32, Balance)> {
			Assets::account_balances(account)
		}
	}

	impl pallet_contracts::ContractsApi<Block, AccountId, Balance, BlockNumber, Hash, EventRecord> for Runtime
	{
		fn call(
			origin: AccountId,
			dest: AccountId,
			value: Balance,
			gas_limit: Option<Weight>,
			storage_deposit_limit: Option<Balance>,
			input_data: Vec<u8>,
		) -> pallet_contracts::ContractExecResult<Balance, EventRecord> {
			let gas_limit = gas_limit.unwrap_or(RuntimeBlockWeights::get().max_block);
			Contracts::bare_call(
				origin,
				dest,
				value,
				gas_limit,
				storage_deposit_limit,
				input_data,
				pallet_contracts::DebugInfo::UnsafeDebug,
				pallet_contracts::CollectEvents::UnsafeCollect,
				pallet_contracts::Determinism::Enforced,
			)
		}

		fn instantiate(
			origin: AccountId,
			value: Balance,
			gas_limit: Option<Weight>,
			storage_deposit_limit: Option<Balance>,
			code: pallet_contracts::Code<Hash>,
			data: Vec<u8>,
			salt: Vec<u8>,
		) -> pallet_contracts::ContractInstantiateResult<AccountId, Balance, EventRecord>
		{
			let gas_limit = gas_limit.unwrap_or(RuntimeBlockWeights::get().max_block);
			Contracts::bare_instantiate(
				origin,
				value,
				gas_limit,
				storage_deposit_limit,
				code,
				data,
				salt,
				pallet_contracts::DebugInfo::UnsafeDebug,
				pallet_contracts::CollectEvents::UnsafeCollect,
			)
		}

		fn upload_code(
			origin: AccountId,
			code: Vec<u8>,
			storage_deposit_limit: Option<Balance>,
			determinism: pallet_contracts::Determinism,
		) -> pallet_contracts::CodeUploadResult<Hash, Balance>
		{
			Contracts::bare_upload_code(
				origin,
				code,
				storage_deposit_limit,
				determinism,
			)
		}

		fn get_storage(
			address: AccountId,
			key: Vec<u8>,
		) -> pallet_contracts::GetStorageResult {
			Contracts::get_storage(
				address,
				key
			)
		}
	}

	impl pallet_revive::ReviveApi<Block, AccountId, Balance, BlockNumber, EventRecord> for Runtime
	{
		fn eth_transact(
			from: H160,
			dest: Option<H160>,
			value: Balance,
			input: Vec<u8>,
			gas_limit: Option<Weight>,
			storage_deposit_limit: Option<Balance>,
		) -> pallet_revive::EthContractResult<Balance>
		{
			use pallet_revive::AddressMapper;
			let blockweights: BlockWeights = <Runtime as frame_system::Config>::BlockWeights::get();
			let origin = <Runtime as pallet_revive::Config>::AddressMapper::to_account_id_contract(&from);

			let encoded_size = |pallet_call| {
				let call = RuntimeCall::Revive(pallet_call);
				let uxt: UncheckedExtrinsic = sp_runtime::generic::UncheckedExtrinsic { function: call, signature: None }.into();
				uxt.encoded_size() as u32
			};

			Revive::bare_eth_transact(
				origin,
				dest,
				value,
				input,
				gas_limit.unwrap_or(blockweights.max_block),
				storage_deposit_limit.unwrap_or(u128::MAX),
				encoded_size,
				pallet_revive::DebugInfo::UnsafeDebug,
				pallet_revive::CollectEvents::UnsafeCollect,
			)
		}

		fn call(
			origin: AccountId,
			dest: H160,
			value: Balance,
			gas_limit: Option<Weight>,
			storage_deposit_limit: Option<Balance>,
			input_data: Vec<u8>,
		) -> pallet_revive::ContractResult<pallet_revive::ExecReturnValue, Balance, EventRecord> {
			Revive::bare_call(
				RuntimeOrigin::signed(origin),
				dest,
				value,
				gas_limit.unwrap_or(RuntimeBlockWeights::get().max_block),
				storage_deposit_limit.unwrap_or(u128::MAX),
				input_data,
				pallet_revive::DebugInfo::UnsafeDebug,
				pallet_revive::CollectEvents::UnsafeCollect,
			)
		}

		fn instantiate(
			origin: AccountId,
			value: Balance,
			gas_limit: Option<Weight>,
			storage_deposit_limit: Option<Balance>,
			code: pallet_revive::Code,
			data: Vec<u8>,
			salt: Option<[u8; 32]>,
		) -> pallet_revive::ContractResult<pallet_revive::InstantiateReturnValue, Balance, EventRecord>
		{
			Revive::bare_instantiate(
				RuntimeOrigin::signed(origin),
				value,
				gas_limit.unwrap_or(RuntimeBlockWeights::get().max_block),
				storage_deposit_limit.unwrap_or(u128::MAX),
				code,
				data,
				salt,
				pallet_revive::DebugInfo::UnsafeDebug,
				pallet_revive::CollectEvents::UnsafeCollect,
			)
		}

		fn upload_code(
			origin: AccountId,
			code: Vec<u8>,
			storage_deposit_limit: Option<Balance>,
		) -> pallet_revive::CodeUploadResult<Balance>
		{
			Revive::bare_upload_code(
				RuntimeOrigin::signed(origin),
				code,
				storage_deposit_limit.unwrap_or(u128::MAX),
			)
		}

		fn get_storage(
			address: H160,
			key: [u8; 32],
		) -> pallet_revive::GetStorageResult {
			Revive::get_storage(
				address,
				key
			)
		}
	}

	impl pallet_transaction_payment_rpc_runtime_api::TransactionPaymentApi<
		Block,
		Balance,
	> for Runtime {
		fn query_info(uxt: <Block as BlockT>::Extrinsic, len: u32) -> RuntimeDispatchInfo<Balance> {
			TransactionPayment::query_info(uxt, len)
		}
		fn query_fee_details(uxt: <Block as BlockT>::Extrinsic, len: u32) -> FeeDetails<Balance> {
			TransactionPayment::query_fee_details(uxt, len)
		}
		fn query_weight_to_fee(weight: Weight) -> Balance {
			TransactionPayment::weight_to_fee(weight)
		}
		fn query_length_to_fee(length: u32) -> Balance {
			TransactionPayment::length_to_fee(length)
		}
	}

	impl pallet_asset_conversion::AssetConversionApi<
		Block,
		Balance,
		NativeOrWithId<u32>
	> for Runtime
	{
		fn quote_price_exact_tokens_for_tokens(asset1: NativeOrWithId<u32>, asset2: NativeOrWithId<u32>, amount: Balance, include_fee: bool) -> Option<Balance> {
			AssetConversion::quote_price_exact_tokens_for_tokens(asset1, asset2, amount, include_fee)
		}

		fn quote_price_tokens_for_exact_tokens(asset1: NativeOrWithId<u32>, asset2: NativeOrWithId<u32>, amount: Balance, include_fee: bool) -> Option<Balance> {
			AssetConversion::quote_price_tokens_for_exact_tokens(asset1, asset2, amount, include_fee)
		}

		fn get_reserves(asset1: NativeOrWithId<u32>, asset2: NativeOrWithId<u32>) -> Option<(Balance, Balance)> {
			AssetConversion::get_reserves(asset1, asset2).ok()
		}
	}

	impl pallet_transaction_payment_rpc_runtime_api::TransactionPaymentCallApi<Block, Balance, RuntimeCall>
		for Runtime
	{
		fn query_call_info(call: RuntimeCall, len: u32) -> RuntimeDispatchInfo<Balance> {
			TransactionPayment::query_call_info(call, len)
		}
		fn query_call_fee_details(call: RuntimeCall, len: u32) -> FeeDetails<Balance> {
			TransactionPayment::query_call_fee_details(call, len)
		}
		fn query_weight_to_fee(weight: Weight) -> Balance {
			TransactionPayment::weight_to_fee(weight)
		}
		fn query_length_to_fee(length: u32) -> Balance {
			TransactionPayment::length_to_fee(length)
		}
	}

	impl pallet_nfts_runtime_api::NftsApi<Block, AccountId, u32, u32> for Runtime {
		fn owner(collection: u32, item: u32) -> Option<AccountId> {
			<Nfts as Inspect<AccountId>>::owner(&collection, &item)
		}

		fn collection_owner(collection: u32) -> Option<AccountId> {
			<Nfts as Inspect<AccountId>>::collection_owner(&collection)
		}

		fn attribute(
			collection: u32,
			item: u32,
			key: Vec<u8>,
		) -> Option<Vec<u8>> {
			<Nfts as Inspect<AccountId>>::attribute(&collection, &item, &key)
		}

		fn custom_attribute(
			account: AccountId,
			collection: u32,
			item: u32,
			key: Vec<u8>,
		) -> Option<Vec<u8>> {
			<Nfts as Inspect<AccountId>>::custom_attribute(
				&account,
				&collection,
				&item,
				&key,
			)
		}

		fn system_attribute(
			collection: u32,
			item: Option<u32>,
			key: Vec<u8>,
		) -> Option<Vec<u8>> {
			<Nfts as Inspect<AccountId>>::system_attribute(&collection, item.as_ref(), &key)
		}

		fn collection_attribute(collection: u32, key: Vec<u8>) -> Option<Vec<u8>> {
			<Nfts as Inspect<AccountId>>::collection_attribute(&collection, &key)
		}
	}

	#[api_version(5)]
	impl sp_consensus_beefy::BeefyApi<Block, BeefyId> for Runtime {
		fn beefy_genesis() -> Option<BlockNumber> {
			pallet_beefy::GenesisBlock::<Runtime>::get()
		}

		fn validator_set() -> Option<sp_consensus_beefy::ValidatorSet<BeefyId>> {
			Beefy::validator_set()
		}

		fn submit_report_double_voting_unsigned_extrinsic(
			equivocation_proof: sp_consensus_beefy::DoubleVotingProof<
				BlockNumber,
				BeefyId,
				BeefySignature,
			>,
			key_owner_proof: sp_consensus_beefy::OpaqueKeyOwnershipProof,
		) -> Option<()> {
			let key_owner_proof = key_owner_proof.decode()?;

			Beefy::submit_unsigned_double_voting_report(
				equivocation_proof,
				key_owner_proof,
			)
		}

		fn submit_report_fork_voting_unsigned_extrinsic(
			equivocation_proof:
				sp_consensus_beefy::ForkVotingProof<
					<Block as BlockT>::Header,
					BeefyId,
					sp_runtime::OpaqueValue
				>,
			key_owner_proof: sp_consensus_beefy::OpaqueKeyOwnershipProof,
		) -> Option<()> {
			Beefy::submit_unsigned_fork_voting_report(
				equivocation_proof.try_into()?,
				key_owner_proof.decode()?,
			)
		}

		fn submit_report_future_block_voting_unsigned_extrinsic(
			equivocation_proof: sp_consensus_beefy::FutureBlockVotingProof<BlockNumber, BeefyId>,
			key_owner_proof: sp_consensus_beefy::OpaqueKeyOwnershipProof,
		) -> Option<()> {
			Beefy::submit_unsigned_future_block_voting_report(
				equivocation_proof,
				key_owner_proof.decode()?,
			)
		}

		fn generate_key_ownership_proof(
			_set_id: sp_consensus_beefy::ValidatorSetId,
			authority_id: BeefyId,
		) -> Option<sp_consensus_beefy::OpaqueKeyOwnershipProof> {
			Historical::prove((sp_consensus_beefy::KEY_TYPE, authority_id))
				.map(|p| p.encode())
				.map(sp_consensus_beefy::OpaqueKeyOwnershipProof::new)
		}

		fn generate_ancestry_proof(
			prev_block_number: BlockNumber,
			best_known_block_number: Option<BlockNumber>,
		) -> Option<sp_runtime::OpaqueValue> {
			use sp_consensus_beefy::AncestryHelper;

			MmrLeaf::generate_proof(prev_block_number, best_known_block_number)
				.map(|p| p.encode())
				.map(sp_runtime::OpaqueValue::new)
		}
	}

	impl pallet_mmr::primitives::MmrApi<
		Block,
		mmr::Hash,
		BlockNumber,
	> for Runtime {
		fn mmr_root() -> Result<mmr::Hash, mmr::Error> {
			Ok(pallet_mmr::RootHash::<Runtime>::get())
		}

		fn mmr_leaf_count() -> Result<mmr::LeafIndex, mmr::Error> {
			Ok(pallet_mmr::NumberOfLeaves::<Runtime>::get())
		}

		fn generate_proof(
			block_numbers: Vec<BlockNumber>,
			best_known_block_number: Option<BlockNumber>,
		) -> Result<(Vec<mmr::EncodableOpaqueLeaf>, mmr::LeafProof<mmr::Hash>), mmr::Error> {
			Mmr::generate_proof(block_numbers, best_known_block_number).map(
				|(leaves, proof)| {
					(
						leaves
							.into_iter()
							.map(|leaf| mmr::EncodableOpaqueLeaf::from_leaf(&leaf))
							.collect(),
						proof,
					)
				},
			)
		}

		fn verify_proof(leaves: Vec<mmr::EncodableOpaqueLeaf>, proof: mmr::LeafProof<mmr::Hash>)
			-> Result<(), mmr::Error>
		{
			let leaves = leaves.into_iter().map(|leaf|
				leaf.into_opaque_leaf()
				.try_decode()
				.ok_or(mmr::Error::Verify)).collect::<Result<Vec<mmr::Leaf>, mmr::Error>>()?;
			Mmr::verify_leaves(leaves, proof)
		}

		fn verify_proof_stateless(
			root: mmr::Hash,
			leaves: Vec<mmr::EncodableOpaqueLeaf>,
			proof: mmr::LeafProof<mmr::Hash>
		) -> Result<(), mmr::Error> {
			let nodes = leaves.into_iter().map(|leaf|mmr::DataOrHash::Data(leaf.into_opaque_leaf())).collect();
			pallet_mmr::verify_leaves_proof::<mmr::Hashing, _>(root, nodes, proof)
		}
	}

	impl sp_mixnet::runtime_api::MixnetApi<Block> for Runtime {
		fn session_status() -> sp_mixnet::types::SessionStatus {
			Mixnet::session_status()
		}

		fn prev_mixnodes() -> Result<Vec<sp_mixnet::types::Mixnode>, sp_mixnet::types::MixnodesErr> {
			Mixnet::prev_mixnodes()
		}

		fn current_mixnodes() -> Result<Vec<sp_mixnet::types::Mixnode>, sp_mixnet::types::MixnodesErr> {
			Mixnet::current_mixnodes()
		}

		fn maybe_register(session_index: sp_mixnet::types::SessionIndex, mixnode: sp_mixnet::types::Mixnode) -> bool {
			Mixnet::maybe_register(session_index, mixnode)
		}
	}

	impl sp_session::SessionKeys<Block> for Runtime {
		fn generate_session_keys(seed: Option<Vec<u8>>) -> Vec<u8> {
			SessionKeys::generate(seed)
		}

		fn decode_session_keys(
			encoded: Vec<u8>,
		) -> Option<Vec<(Vec<u8>, KeyTypeId)>> {
			SessionKeys::decode_into_raw_public_keys(&encoded)
		}
	}

	#[cfg(feature = "try-runtime")]
	impl frame_try_runtime::TryRuntime<Block> for Runtime {
		fn on_runtime_upgrade(checks: frame_try_runtime::UpgradeCheckSelect) -> (Weight, Weight) {
			// NOTE: intentional unwrap: we don't want to propagate the error backwards, and want to
			// have a backtrace here. If any of the pre/post migration checks fail, we shall stop
			// right here and right now.
			let weight = Executive::try_runtime_upgrade(checks).unwrap();
			(weight, RuntimeBlockWeights::get().max_block)
		}

		fn execute_block(
			block: Block,
			state_root_check: bool,
			signature_check: bool,
			select: frame_try_runtime::TryStateSelect
		) -> Weight {
			// NOTE: intentional unwrap: we don't want to propagate the error backwards, and want to
			// have a backtrace here.
			Executive::try_execute_block(block, state_root_check, signature_check, select).unwrap()
		}
	}

	#[cfg(feature = "runtime-benchmarks")]
	impl frame_benchmarking::Benchmark<Block> for Runtime {
		fn benchmark_metadata(extra: bool) -> (
			Vec<frame_benchmarking::BenchmarkList>,
			Vec<frame_support::traits::StorageInfo>,
		) {
			use frame_benchmarking::{baseline, Benchmarking, BenchmarkList};
			use frame_support::traits::StorageInfoTrait;

			// Trying to add benchmarks directly to the Session Pallet caused cyclic dependency
			// issues. To get around that, we separated the Session benchmarks into its own crate,
			// which is why we need these two lines below.
			use pallet_session_benchmarking::Pallet as SessionBench;
			use pallet_offences_benchmarking::Pallet as OffencesBench;
			use pallet_election_provider_support_benchmarking::Pallet as EPSBench;
			use frame_system_benchmarking::Pallet as SystemBench;
			use frame_system_benchmarking::extensions::Pallet as SystemExtensionsBench;
			use baseline::Pallet as BaselineBench;
			use pallet_nomination_pools_benchmarking::Pallet as NominationPoolsBench;

			let mut list = Vec::<BenchmarkList>::new();
			list_benchmarks!(list, extra);

			let storage_info = AllPalletsWithSystem::storage_info();

			(list, storage_info)
		}

		fn dispatch_benchmark(
			config: frame_benchmarking::BenchmarkConfig
		) -> Result<Vec<frame_benchmarking::BenchmarkBatch>, sp_runtime::RuntimeString> {
			use frame_benchmarking::{baseline, Benchmarking, BenchmarkBatch};
			use sp_storage::TrackedStorageKey;

			// Trying to add benchmarks directly to the Session Pallet caused cyclic dependency
			// issues. To get around that, we separated the Session benchmarks into its own crate,
			// which is why we need these two lines below.
			use pallet_session_benchmarking::Pallet as SessionBench;
			use pallet_offences_benchmarking::Pallet as OffencesBench;
			use pallet_election_provider_support_benchmarking::Pallet as EPSBench;
			use frame_system_benchmarking::Pallet as SystemBench;
			use frame_system_benchmarking::extensions::Pallet as SystemExtensionsBench;
			use baseline::Pallet as BaselineBench;
			use pallet_nomination_pools_benchmarking::Pallet as NominationPoolsBench;

			impl pallet_session_benchmarking::Config for Runtime {}
			impl pallet_offences_benchmarking::Config for Runtime {}
			impl pallet_election_provider_support_benchmarking::Config for Runtime {}
			impl frame_system_benchmarking::Config for Runtime {}
			impl baseline::Config for Runtime {}
			impl pallet_nomination_pools_benchmarking::Config for Runtime {}

			use frame_support::traits::WhitelistedStorageKeys;
			let mut whitelist: Vec<TrackedStorageKey> = AllPalletsWithSystem::whitelisted_storage_keys();

			// Treasury Account
			// TODO: this is manual for now, someday we might be able to use a
			// macro for this particular key
			let treasury_key = frame_system::Account::<Runtime>::hashed_key_for(Treasury::account_id());
			whitelist.push(treasury_key.to_vec().into());

			let mut batches = Vec::<BenchmarkBatch>::new();
			let params = (&config, &whitelist);
			add_benchmarks!(params, batches);
			Ok(batches)
		}
	}

	impl sp_genesis_builder::GenesisBuilder<Block> for Runtime {
		fn build_state(config: Vec<u8>) -> sp_genesis_builder::Result {
			build_state::<RuntimeGenesisConfig>(config)
		}

		fn get_preset(id: &Option<sp_genesis_builder::PresetId>) -> Option<Vec<u8>> {
			get_preset::<RuntimeGenesisConfig>(id, |_| None)
		}

		fn preset_names() -> Vec<sp_genesis_builder::PresetId> {
			vec![]
		}
	}
}

#[cfg(test)]
mod tests {
	use super::*;
	use frame_election_provider_support::NposSolution;
	use frame_system::offchain::CreateSignedTransaction;
	use sp_runtime::UpperOf;

	#[test]
	fn validate_transaction_submitter_bounds() {
		fn is_submit_signed_transaction<T>()
		where
			T: CreateSignedTransaction<RuntimeCall>,
		{
		}

		is_submit_signed_transaction::<Runtime>();
	}

	#[test]
	fn perbill_as_onchain_accuracy() {
		type OnChainAccuracy =
			<<Runtime as pallet_election_provider_multi_phase::MinerConfig>::Solution as NposSolution>::Accuracy;
		let maximum_chain_accuracy: Vec<UpperOf<OnChainAccuracy>> = (0..MaxNominations::get())
			.map(|_| <UpperOf<OnChainAccuracy>>::from(OnChainAccuracy::one().deconstruct()))
			.collect();
		let _: UpperOf<OnChainAccuracy> =
			maximum_chain_accuracy.iter().fold(0, |acc, x| acc.checked_add(*x).unwrap());
	}

	#[test]
	fn call_size() {
		let size = core::mem::size_of::<RuntimeCall>();
		assert!(
			size <= CALL_PARAMS_MAX_SIZE,
			"size of RuntimeCall {} is more than {CALL_PARAMS_MAX_SIZE} bytes.
			 Some calls have too big arguments, use Box to reduce the size of RuntimeCall.
			 If the limit is too strong, maybe consider increase the limit.",
			size,
		);
	}
}<|MERGE_RESOLUTION|>--- conflicted
+++ resolved
@@ -1450,7 +1450,7 @@
 	type Extension = TxExtension;
 
 	fn create_transaction(call: RuntimeCall, extension: TxExtension) -> UncheckedExtrinsic {
-		UncheckedExtrinsic::new_transaction(call, extension)
+		generic::UncheckedExtrinsic::new_transaction(call, extension).into()
 	}
 }
 
@@ -1500,7 +1500,8 @@
 		let signature = raw_payload.using_encoded(|payload| C::sign(payload, public))?;
 		let address = Indices::unlookup(account);
 		let (call, tx_ext, _) = raw_payload.deconstruct();
-		let transaction = UncheckedExtrinsic::new_signed(call, address, signature, tx_ext);
+		let transaction =
+			generic::UncheckedExtrinsic::new_signed(call, address, signature, tx_ext).into();
 		Some(transaction)
 	}
 }
@@ -1510,7 +1511,7 @@
 	RuntimeCall: From<LocalCall>,
 {
 	fn create_inherent(call: RuntimeCall) -> UncheckedExtrinsic {
-		UncheckedExtrinsic::new_bare(call)
+		generic::UncheckedExtrinsic::new_bare(call).into()
 	}
 }
 
@@ -2633,7 +2634,7 @@
 
 impl EthExtra for EthSignedExtra {
 	type Config = Runtime;
-	type Extra = SignedExtra;
+	type Extra = TxExtension;
 
 	fn get_eth_transact_extra(nonce: u32, tip: Balance) -> Self::Extra {
 		(
@@ -2652,21 +2653,12 @@
 }
 
 /// Unchecked extrinsic type as expected by this runtime.
-<<<<<<< HEAD
-pub type UncheckedExtrinsic = pallet_revive::evm::runtime::UncheckedExtrinsic<
-	Address,
-	RuntimeCall,
-	Signature,
-	EthSignedExtra,
->;
-
-=======
 pub type UncheckedExtrinsic =
-	generic::UncheckedExtrinsic<Address, RuntimeCall, Signature, TxExtension>;
+	pallet_revive::evm::runtime::UncheckedExtrinsic<Address, Signature, EthSignedExtra>;
 /// Unchecked signature payload type as expected by this runtime.
 pub type UncheckedSignaturePayload =
 	generic::UncheckedSignaturePayload<Address, Signature, TxExtension>;
->>>>>>> 21b3a46b
+
 /// The payload being signed in transactions.
 pub type SignedPayload = generic::SignedPayload<RuntimeCall, TxExtension>;
 /// Extrinsic type that has already been checked.
@@ -3183,7 +3175,7 @@
 
 			let encoded_size = |pallet_call| {
 				let call = RuntimeCall::Revive(pallet_call);
-				let uxt: UncheckedExtrinsic = sp_runtime::generic::UncheckedExtrinsic { function: call, signature: None }.into();
+				let uxt: UncheckedExtrinsic = sp_runtime::generic::UncheckedExtrinsic::new_bare(call).into();
 				uxt.encoded_size() as u32
 			};
 
