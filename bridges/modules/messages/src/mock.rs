--- conflicted
+++ resolved
@@ -83,17 +83,6 @@
 
 #[derive_impl(frame_system::config_preludes::TestDefaultConfig as frame_system::DefaultConfig)]
 impl frame_system::Config for TestRuntime {
-<<<<<<< HEAD
-	type RuntimeOrigin = RuntimeOrigin;
-	type Nonce = u64;
-	type RuntimeCall = RuntimeCall;
-	type RuntimeTask = RuntimeTask;
-	type Hash = H256;
-	type Hashing = BlakeTwo256;
-	type AccountId = AccountId;
-	type Lookup = IdentityLookup<Self::AccountId>;
-=======
->>>>>>> ea4085ab
 	type Block = Block;
 	type AccountData = pallet_balances::AccountData<Balance>;
 	type DbWeight = DbWeight;
