--- conflicted
+++ resolved
@@ -323,12 +323,8 @@
 				_len: usize,
 				_context: &Context,
 			) -> Result<Self::Pre, sp_runtime::transaction_validity::TransactionValidityError> {
-<<<<<<< HEAD
 				use tuplex::PushBack;
 				use sp_runtime::traits::AsSystemOriginSigner;
-=======
-				use $crate::extensions::check_obsolete_extension::__private::tuplex::PushBack;
->>>>>>> 4aa29a41
 				let to_post_dispatch = ();
 				let relayer = origin.as_system_origin_signer().ok_or(sp_runtime::transaction_validity::InvalidTransaction::BadSigner)?;
 				$(
