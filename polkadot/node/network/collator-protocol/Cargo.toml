--- conflicted
+++ resolved
@@ -30,21 +30,6 @@
 
 [dev-dependencies]
 log = { workspace = true, default-features = true }
-<<<<<<< HEAD
-env_logger = "0.11"
-assert_matches = "1.4.0"
-rstest = "0.18.2"
-
-sp-core = { path = "../../../../substrate/primitives/core", features = ["std"] }
-sp-keyring = { path = "../../../../substrate/primitives/keyring" }
-sc-keystore = { path = "../../../../substrate/client/keystore" }
-sc-network = { path = "../../../../substrate/client/network" }
-codec = { package = "parity-scale-codec", version = "3.6.12", features = ["std"] }
-sp-tracing = { path = "../../../../substrate/primitives/tracing"}
-
-polkadot-node-subsystem-test-helpers = { path = "../../subsystem-test-helpers" }
-polkadot-primitives-test-helpers = { path = "../../../primitives/test-helpers" }
-=======
 env_logger = { workspace = true }
 assert_matches = { workspace = true }
 rstest = { workspace = true }
@@ -52,12 +37,12 @@
 sp-core = { features = ["std"], workspace = true, default-features = true }
 sp-keyring = { workspace = true, default-features = true }
 sc-keystore = { workspace = true, default-features = true }
+sp-tracing = { workspace = true }
 sc-network = { workspace = true, default-features = true }
 codec = { features = ["std"], workspace = true, default-features = true }
 
 polkadot-node-subsystem-test-helpers = { workspace = true }
 polkadot-primitives-test-helpers = { workspace = true }
->>>>>>> 98ce675a
 
 [features]
 default = []