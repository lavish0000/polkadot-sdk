// Copyright (C) Parity Technologies (UK) Ltd.
// This file is part of Polkadot.

// Polkadot is free software: you can redistribute it and/or modify
// it under the terms of the GNU General Public License as published by
// the Free Software Foundation, either version 3 of the License, or
// (at your option) any later version.

// Polkadot is distributed in the hope that it will be useful,
// but WITHOUT ANY WARRANTY; without even the implied warranty of
// MERCHANTABILITY or FITNESS FOR A PARTICULAR PURPOSE.  See the
// GNU General Public License for more details.

// You should have received a copy of the GNU General Public License
// along with Polkadot.  If not, see <http://www.gnu.org/licenses/>.
//! Test environment implementation
<<<<<<< HEAD
use crate::{core::mock::AlwaysSupportsParachains, TestConfiguration};
=======
use crate::{
	core::{mock::AlwaysSupportsParachains, network::NetworkEmulatorHandle},
	TestConfiguration,
};
>>>>>>> 28d9f776
use colored::Colorize;
use core::time::Duration;
use futures::{Future, FutureExt};
use polkadot_overseer::{BlockInfo, Handle as OverseerHandle};

use polkadot_node_subsystem::{messages::AllMessages, Overseer, SpawnGlue, TimeoutExt};
use polkadot_node_subsystem_types::Hash;
use polkadot_node_subsystem_util::metrics::prometheus::{
	self, Gauge, Histogram, PrometheusError, Registry, U64,
};

use sc_service::{SpawnTaskHandle, TaskManager};
use std::net::{Ipv4Addr, SocketAddr};
use tokio::runtime::Handle;

<<<<<<< HEAD
use super::{configuration::TestAuthorities, network::NetworkEmulatorHandle};

const MIB: f64 = 1024.0 * 1024.0;
=======
const LOG_TARGET: &str = "subsystem-bench::environment";
use super::configuration::TestAuthorities;
>>>>>>> 28d9f776

/// Test environment/configuration metrics
#[derive(Clone)]
pub struct TestEnvironmentMetrics {
	/// Number of bytes sent per peer.
	n_validators: Gauge<U64>,
	/// Number of received sent per peer.
	n_cores: Gauge<U64>,
	/// PoV size
	pov_size: Histogram,
	/// Current block
	current_block: Gauge<U64>,
	/// Current block
	block_time: Gauge<U64>,
}

impl TestEnvironmentMetrics {
	pub fn new(registry: &Registry) -> Result<Self, PrometheusError> {
		let buckets = prometheus::exponential_buckets(16384.0, 2.0, 9)
			.expect("arguments are always valid; qed");

		Ok(Self {
			n_validators: prometheus::register(
				Gauge::new(
					"subsystem_benchmark_n_validators",
					"Total number of validators in the test",
				)?,
				registry,
			)?,
			n_cores: prometheus::register(
				Gauge::new(
					"subsystem_benchmark_n_cores",
					"Number of cores we fetch availability for each block",
				)?,
				registry,
			)?,
			current_block: prometheus::register(
				Gauge::new("subsystem_benchmark_current_block", "The current test block")?,
				registry,
			)?,
			block_time: prometheus::register(
				Gauge::new("subsystem_benchmark_block_time", "The time it takes for the target subsystems(s) to complete all the requests in a block")?,
				registry,
			)?,
			pov_size: prometheus::register(
				Histogram::with_opts(
					prometheus::HistogramOpts::new(
						"subsystem_benchmark_pov_size",
						"The compressed size of the proof of validity of a candidate",
					)
					.buckets(buckets),
				)?,
				registry,
			)?,
		})
	}

	pub fn set_n_validators(&self, n_validators: usize) {
		self.n_validators.set(n_validators as u64);
	}

	pub fn set_n_cores(&self, n_cores: usize) {
		self.n_cores.set(n_cores as u64);
	}

	pub fn set_current_block(&self, current_block: usize) {
		self.current_block.set(current_block as u64);
	}

	pub fn set_block_time(&self, block_time_ms: u64) {
		self.block_time.set(block_time_ms);
	}

	pub fn on_pov_size(&self, pov_size: usize) {
		self.pov_size.observe(pov_size as f64);
	}
}

fn new_runtime() -> tokio::runtime::Runtime {
	tokio::runtime::Builder::new_multi_thread()
		.thread_name("subsystem-bench")
		.enable_all()
		.thread_stack_size(128 * 1024 * 1024)
		.max_blocking_threads(4096)
		.build()
		.unwrap()
}

/// Wrapper for dependencies
pub struct TestEnvironmentDependencies {
	pub registry: Registry,
	pub task_manager: TaskManager,
	pub runtime: tokio::runtime::Runtime,
}

impl Default for TestEnvironmentDependencies {
	fn default() -> Self {
		let runtime = new_runtime();
		let registry = Registry::new();
		let task_manager: TaskManager =
			TaskManager::new(runtime.handle().clone(), Some(&registry)).unwrap();

		Self { runtime, registry, task_manager }
	}
}

// A dummy genesis hash
pub const GENESIS_HASH: Hash = Hash::repeat_byte(0xff);

// We use this to bail out sending messages to the subsystem if it is overloaded such that
// the time of flight is breaches 5s.
// This should eventually be a test parameter.
pub const MAX_TIME_OF_FLIGHT: Duration = Duration::from_millis(5000);

/// The test environment is the high level wrapper of all things required to test
/// a certain subsystem.
///
/// ## Mockups
/// The overseer is passed in during construction and it can host an arbitrary number of
/// real subsystems instances and the corresponding mocked instances such that the real
/// subsystems can get their messages answered.
///
/// As the subsystem's performance depends on network connectivity, the test environment
/// emulates validator nodes on the network, see `NetworkEmulator`. The network emulation
/// is configurable in terms of peer bandwidth, latency and connection error rate using
/// uniform distribution sampling.
///
///
/// ## Usage
/// `TestEnvironment` is used in tests to send `Overseer` messages or signals to the subsystem
/// under test.
///
/// ## Collecting test metrics
///
/// ### Prometheus
/// A prometheus endpoint is exposed while the test is running. A local Prometheus instance
/// can scrape it every 1s and a Grafana dashboard is the preferred way of visualizing
/// the performance characteristics of the subsystem.
///
/// ### CLI
/// A subset of the Prometheus metrics are printed at the end of the test.
pub struct TestEnvironment {
	/// Test dependencies
	dependencies: TestEnvironmentDependencies,
	/// A runtime handle
	runtime_handle: tokio::runtime::Handle,
	/// A handle to the lovely overseer
	overseer_handle: OverseerHandle,
	/// The test configuration.
	config: TestConfiguration,
	/// A handle to the network emulator.
	network: NetworkEmulatorHandle,
	/// Configuration/env metrics
	metrics: TestEnvironmentMetrics,
	/// Test authorities generated from the configuration.
	authorities: TestAuthorities,
}

impl TestEnvironment {
	/// Create a new test environment
	pub fn new(
		dependencies: TestEnvironmentDependencies,
		config: TestConfiguration,
		network: NetworkEmulatorHandle,
		overseer: Overseer<SpawnGlue<SpawnTaskHandle>, AlwaysSupportsParachains>,
		overseer_handle: OverseerHandle,
		authorities: TestAuthorities,
	) -> Self {
		let metrics = TestEnvironmentMetrics::new(&dependencies.registry)
			.expect("Metrics need to be registered");

		let spawn_handle = dependencies.task_manager.spawn_handle();
		spawn_handle.spawn_blocking("overseer", "overseer", overseer.run().boxed());

		let registry_clone = dependencies.registry.clone();
		dependencies.task_manager.spawn_handle().spawn_blocking(
			"prometheus",
			"test-environment",
			async move {
				prometheus_endpoint::init_prometheus(
					SocketAddr::new(std::net::IpAddr::V4(Ipv4Addr::LOCALHOST), 9999),
					registry_clone,
				)
				.await
				.unwrap();
			},
		);

		TestEnvironment {
			runtime_handle: dependencies.runtime.handle().clone(),
			dependencies,
			overseer_handle,
			config,
			network,
			metrics,
			authorities,
		}
	}

	/// Returns the test configuration.
	pub fn config(&self) -> &TestConfiguration {
		&self.config
	}

	/// Returns a reference to the inner network emulator handle.
	pub fn network(&self) -> &NetworkEmulatorHandle {
		&self.network
	}

<<<<<<< HEAD
	/// Returns a reference to the overseer handle.
	pub fn overseer_handle(&self) -> &OverseerHandle {
		&self.overseer_handle
	}

=======
>>>>>>> 28d9f776
	/// Returns the Prometheus registry.
	pub fn registry(&self) -> &Registry {
		&self.dependencies.registry
	}

<<<<<<< HEAD
=======
	/// Spawn a named task in the `test-environment` task group.
	#[allow(unused)]
	pub fn spawn(&self, name: &'static str, task: impl Future<Output = ()> + Send + 'static) {
		self.dependencies
			.task_manager
			.spawn_handle()
			.spawn(name, "test-environment", task);
	}

>>>>>>> 28d9f776
	/// Spawn a blocking named task in the `test-environment` task group.
	pub fn spawn_blocking(
		&self,
		name: &'static str,
		task: impl Future<Output = ()> + Send + 'static,
	) {
		self.dependencies.task_manager.spawn_handle().spawn_blocking(
			name,
			"test-environment",
			task,
		);
	}
	/// Returns a reference to the test environment metrics instance
	pub fn metrics(&self) -> &TestEnvironmentMetrics {
		&self.metrics
	}

	/// Returns a handle to the tokio runtime.
	pub fn runtime(&self) -> Handle {
		self.runtime_handle.clone()
	}

	/// Returns a reference to the authority keys used in the test.
	pub fn authorities(&self) -> &TestAuthorities {
		&self.authorities
	}

	/// Send a message to the subsystem under test environment.
	pub async fn send_message(&mut self, msg: AllMessages) {
		self.overseer_handle
			.send_msg(msg, LOG_TARGET)
			.timeout(MAX_TIME_OF_FLIGHT)
			.await
			.unwrap_or_else(|| {
				panic!("{}ms maximum time of flight breached", MAX_TIME_OF_FLIGHT.as_millis())
			});
	}

	/// Send an `ActiveLeavesUpdate` signal to all subsystems under test.
	pub async fn import_block(&mut self, block: BlockInfo) {
		self.overseer_handle
			.block_imported(block)
			.timeout(MAX_TIME_OF_FLIGHT)
			.await
			.unwrap_or_else(|| {
				panic!("{}ms maximum time of flight breached", MAX_TIME_OF_FLIGHT.as_millis())
			});
	}

<<<<<<< HEAD
	/// Tells if entries in bucket metric is lower than `value`
	pub fn metric_with_label_lower_than(
		&self,
		metric_name: &str,
		label_name: &str,
		label_value: &str,
		value: f64,
	) -> bool {
		let test_metrics = super::display::parse_metrics(self.registry())
			.subset_with_label_value(label_name, label_value);
		test_metrics.metric_lower_than(metric_name, value)
	}

	/// Tells if entries in bucket metric is lower than `value`
	pub fn metric_lower_than(registry: &Registry, metric_name: &str, value: f64) -> bool {
		let test_metrics = super::display::parse_metrics(registry);
		test_metrics.metric_lower_than(metric_name, value)
	}

	/// Tells if all entries in a Histogram are lower than value
	pub fn bucket_metric_lower_than(
		&self,
		metric_name: &str,
		label_name: &str,
		label_value: &str,
		value: f64,
	) -> bool {
		let test_metrics = super::display::parse_metrics(self.registry());

		test_metrics.bucket_metric_lower_than(metric_name, label_name, label_value, value)
	}
=======
>>>>>>> 28d9f776
	/// Stop overseer and subsystems.
	pub async fn stop(&mut self) {
		self.overseer_handle.stop().await;
	}

	/// Blocks until `metric_name` >= `value`
<<<<<<< HEAD
	pub async fn wait_until_metric_ge(
		&self,
		metric_name: &str,
		label: Option<(&str, &str)>,
		value: usize,
	) {
		let value = value as f64;
		loop {
			let test_metrics = if let Some((label_name, label_value)) = label {
				super::display::parse_metrics(self.registry())
					.subset_with_label_value(label_name, label_value)
			} else {
				super::display::parse_metrics(self.registry())
			};
			let current_value = test_metrics.sum_by(metric_name);

			gum::debug!(target: LOG_TARGET, metric_name, current_value, value, "Waiting for metric");
			if current_value >= value {
				break
			}

			// Check value every 50ms.
			tokio::time::sleep(std::time::Duration::from_millis(50)).await;
		}
	}

	/// Display network usage stats.
	pub fn display_network_usage(&self) {
		let stats = self.network().peer_stats(0);

=======
	pub async fn wait_until_metric_eq(&self, metric_name: &str, value: usize) {
		let value = value as f64;
		loop {
			let test_metrics = super::display::parse_metrics(self.registry());
			let current_value = test_metrics.sum_by(metric_name);

			gum::debug!(target: LOG_TARGET, metric_name, current_value, value, "Waiting for metric");
			if current_value == value {
				break
			}

			// Check value every 50ms.
			tokio::time::sleep(std::time::Duration::from_millis(50)).await;
		}
	}

	/// Display network usage stats.
	pub fn display_network_usage(&self) {
		let stats = self.network().peer_stats(0);

>>>>>>> 28d9f776
		let total_node_received = stats.received() / 1024;
		let total_node_sent = stats.sent() / 1024;

		println!(
			"\nPayload bytes received from peers: {}, {}",
			format!("{:.2} KiB total", total_node_received).blue(),
			format!("{:.2} KiB/block", total_node_received / self.config().num_blocks)
				.bright_blue()
		);

		println!(
			"Payload bytes sent to peers: {}, {}",
			format!("{:.2} KiB total", total_node_sent).blue(),
			format!("{:.2} KiB/block", total_node_sent / self.config().num_blocks).bright_blue()
		);
	}

	/// Print CPU usage stats in the CLI.
	pub fn display_cpu_usage(&self, subsystems_under_test: &[&str]) {
		let test_metrics = super::display::parse_metrics(self.registry());

		for subsystem in subsystems_under_test.iter() {
			let subsystem_cpu_metrics =
				test_metrics.subset_with_label_value("task_group", subsystem);
			let total_cpu = subsystem_cpu_metrics.sum_by("substrate_tasks_polling_duration_sum");
			println!(
				"{} CPU usage {}",
				subsystem.to_string().bright_green(),
				format!("{:.3}s", total_cpu).bright_purple()
			);
			println!(
				"{} CPU usage per block {}",
				subsystem.to_string().bright_green(),
				format!("{:.3}s", total_cpu / self.config().num_blocks as f64).bright_purple()
			);
		}

		let test_env_cpu_metrics =
			test_metrics.subset_with_label_value("task_group", "test-environment");
		let total_cpu = test_env_cpu_metrics.sum_by("substrate_tasks_polling_duration_sum");
		println!(
			"Total test environment CPU usage {}",
			format!("{:.3}s", total_cpu).bright_purple()
		);
		println!(
			"Test environment CPU usage per block {}",
			format!("{:.3}s", total_cpu / self.config().num_blocks as f64).bright_purple()
		)
	}
}<|MERGE_RESOLUTION|>--- conflicted
+++ resolved
@@ -14,14 +14,10 @@
 // You should have received a copy of the GNU General Public License
 // along with Polkadot.  If not, see <http://www.gnu.org/licenses/>.
 //! Test environment implementation
-<<<<<<< HEAD
-use crate::{core::mock::AlwaysSupportsParachains, TestConfiguration};
-=======
 use crate::{
 	core::{mock::AlwaysSupportsParachains, network::NetworkEmulatorHandle},
 	TestConfiguration,
 };
->>>>>>> 28d9f776
 use colored::Colorize;
 use core::time::Duration;
 use futures::{Future, FutureExt};
@@ -37,14 +33,8 @@
 use std::net::{Ipv4Addr, SocketAddr};
 use tokio::runtime::Handle;
 
-<<<<<<< HEAD
-use super::{configuration::TestAuthorities, network::NetworkEmulatorHandle};
-
-const MIB: f64 = 1024.0 * 1024.0;
-=======
 const LOG_TARGET: &str = "subsystem-bench::environment";
 use super::configuration::TestAuthorities;
->>>>>>> 28d9f776
 
 /// Test environment/configuration metrics
 #[derive(Clone)]
@@ -254,21 +244,16 @@
 		&self.network
 	}
 
-<<<<<<< HEAD
 	/// Returns a reference to the overseer handle.
 	pub fn overseer_handle(&self) -> &OverseerHandle {
 		&self.overseer_handle
 	}
 
-=======
->>>>>>> 28d9f776
 	/// Returns the Prometheus registry.
 	pub fn registry(&self) -> &Registry {
 		&self.dependencies.registry
 	}
 
-<<<<<<< HEAD
-=======
 	/// Spawn a named task in the `test-environment` task group.
 	#[allow(unused)]
 	pub fn spawn(&self, name: &'static str, task: impl Future<Output = ()> + Send + 'static) {
@@ -278,7 +263,6 @@
 			.spawn(name, "test-environment", task);
 	}
 
->>>>>>> 28d9f776
 	/// Spawn a blocking named task in the `test-environment` task group.
 	pub fn spawn_blocking(
 		&self,
@@ -328,7 +312,6 @@
 			});
 	}
 
-<<<<<<< HEAD
 	/// Tells if entries in bucket metric is lower than `value`
 	pub fn metric_with_label_lower_than(
 		&self,
@@ -360,16 +343,13 @@
 
 		test_metrics.bucket_metric_lower_than(metric_name, label_name, label_value, value)
 	}
-=======
->>>>>>> 28d9f776
 	/// Stop overseer and subsystems.
 	pub async fn stop(&mut self) {
 		self.overseer_handle.stop().await;
 	}
 
 	/// Blocks until `metric_name` >= `value`
-<<<<<<< HEAD
-	pub async fn wait_until_metric_ge(
+	pub async fn wait_until_metric_eq(
 		&self,
 		metric_name: &str,
 		label: Option<(&str, &str)>,
@@ -386,7 +366,7 @@
 			let current_value = test_metrics.sum_by(metric_name);
 
 			gum::debug!(target: LOG_TARGET, metric_name, current_value, value, "Waiting for metric");
-			if current_value >= value {
+			if current_value == value {
 				break
 			}
 
@@ -399,28 +379,6 @@
 	pub fn display_network_usage(&self) {
 		let stats = self.network().peer_stats(0);
 
-=======
-	pub async fn wait_until_metric_eq(&self, metric_name: &str, value: usize) {
-		let value = value as f64;
-		loop {
-			let test_metrics = super::display::parse_metrics(self.registry());
-			let current_value = test_metrics.sum_by(metric_name);
-
-			gum::debug!(target: LOG_TARGET, metric_name, current_value, value, "Waiting for metric");
-			if current_value == value {
-				break
-			}
-
-			// Check value every 50ms.
-			tokio::time::sleep(std::time::Duration::from_millis(50)).await;
-		}
-	}
-
-	/// Display network usage stats.
-	pub fn display_network_usage(&self) {
-		let stats = self.network().peer_stats(0);
-
->>>>>>> 28d9f776
 		let total_node_received = stats.received() / 1024;
 		let total_node_sent = stats.sent() / 1024;
 
