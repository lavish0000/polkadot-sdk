// Copyright (C) Parity Technologies (UK) Ltd.
// This file is part of Polkadot.

// Polkadot is free software: you can redistribute it and/or modify
// it under the terms of the GNU General Public License as published by
// the Free Software Foundation, either version 3 of the License, or
// (at your option) any later version.

// Polkadot is distributed in the hope that it will be useful,
// but WITHOUT ANY WARRANTY; without even the implied warranty of
// MERCHANTABILITY or FITNESS FOR A PARTICULAR PURPOSE.  See the
// GNU General Public License for more details.

// You should have received a copy of the GNU General Public License
// along with Polkadot.  If not, see <http://www.gnu.org/licenses/>.

//! Autogenerated weights for `runtime_common::paras_registrar`
//!
//! THIS FILE WAS AUTO-GENERATED USING THE SUBSTRATE BENCHMARK CLI VERSION 32.0.0
//! DATE: 2024-02-29, STEPS: `50`, REPEAT: `20`, LOW RANGE: `[]`, HIGH RANGE: `[]`
//! WORST CASE MAP SIZE: `1000000`
//! HOSTNAME: `runner-bn-ce5rx-project-674-concurrent-0`, CPU: `Intel(R) Xeon(R) CPU @ 2.60GHz`
//! WASM-EXECUTION: `Compiled`, CHAIN: `Some("rococo-dev")`, DB CACHE: 1024

// Executed Command:
// ./target/production/polkadot
// benchmark
// pallet
// --chain=rococo-dev
// --steps=50
// --repeat=20
// --no-storage-info
// --no-median-slopes
// --no-min-squares
// --pallet=runtime_common::paras_registrar
// --extrinsic=*
// --execution=wasm
// --wasm-execution=compiled
// --header=./polkadot/file_header.txt
// --output=./polkadot/runtime/rococo/src/weights/runtime_common_paras_registrar.rs

#![cfg_attr(rustfmt, rustfmt_skip)]
#![allow(unused_parens)]
#![allow(unused_imports)]
#![allow(missing_docs)]

use frame_support::{traits::Get, weights::Weight};
use core::marker::PhantomData;

/// Weight functions for `runtime_common::paras_registrar`.
pub struct WeightInfo<T>(PhantomData<T>);
<<<<<<< HEAD
impl<T: frame_system::Config> runtime_common::paras_registrar::WeightInfo for WeightInfo<T> {
	/// Storage: `Registrar::NextFreeParaId` (r:1 w:1)
	/// Proof: `Registrar::NextFreeParaId` (`max_values`: Some(1), `max_size`: None, mode: `Measured`)
	/// Storage: `Registrar::Paras` (r:1 w:1)
	/// Proof: `Registrar::Paras` (`max_values`: None, `max_size`: None, mode: `Measured`)
	/// Storage: `Paras::ParaLifecycles` (r:1 w:0)
	/// Proof: `Paras::ParaLifecycles` (`max_values`: None, `max_size`: None, mode: `Measured`)
=======
impl<T: frame_system::Config> polkadot_runtime_common::paras_registrar::WeightInfo for WeightInfo<T> {
	/// Storage: Registrar NextFreeParaId (r:1 w:1)
	/// Proof Skipped: Registrar NextFreeParaId (max_values: Some(1), max_size: None, mode: Measured)
	/// Storage: Registrar Paras (r:1 w:1)
	/// Proof Skipped: Registrar Paras (max_values: None, max_size: None, mode: Measured)
	/// Storage: Paras ParaLifecycles (r:1 w:0)
	/// Proof Skipped: Paras ParaLifecycles (max_values: None, max_size: None, mode: Measured)
>>>>>>> 96ab6869
	fn reserve() -> Weight {
		// Proof Size summary in bytes:
		//  Measured:  `96`
		//  Estimated: `3561`
		// Minimum execution time: 24_109_000 picoseconds.
		Weight::from_parts(24_922_000, 0)
			.saturating_add(Weight::from_parts(0, 3561))
			.saturating_add(T::DbWeight::get().reads(3))
			.saturating_add(T::DbWeight::get().writes(2))
	}
	/// Storage: `Registrar::Paras` (r:1 w:1)
	/// Proof: `Registrar::Paras` (`max_values`: None, `max_size`: None, mode: `Measured`)
	/// Storage: `Paras::ParaLifecycles` (r:1 w:1)
	/// Proof: `Paras::ParaLifecycles` (`max_values`: None, `max_size`: None, mode: `Measured`)
	/// Storage: `Paras::PvfActiveVoteMap` (r:1 w:1)
	/// Proof: `Paras::PvfActiveVoteMap` (`max_values`: None, `max_size`: None, mode: `Measured`)
	/// Storage: `Paras::CodeByHash` (r:1 w:1)
	/// Proof: `Paras::CodeByHash` (`max_values`: None, `max_size`: None, mode: `Measured`)
	/// Storage: `ParasShared::ActiveValidatorKeys` (r:1 w:0)
	/// Proof: `ParasShared::ActiveValidatorKeys` (`max_values`: Some(1), `max_size`: None, mode: `Measured`)
	/// Storage: `Paras::PvfActiveVoteList` (r:1 w:1)
	/// Proof: `Paras::PvfActiveVoteList` (`max_values`: Some(1), `max_size`: None, mode: `Measured`)
	/// Storage: `Paras::CodeByHashRefs` (r:1 w:1)
	/// Proof: `Paras::CodeByHashRefs` (`max_values`: None, `max_size`: None, mode: `Measured`)
	/// Storage: `Paras::CurrentCodeHash` (r:0 w:1)
	/// Proof: `Paras::CurrentCodeHash` (`max_values`: None, `max_size`: None, mode: `Measured`)
	/// Storage: `Paras::UpcomingParasGenesis` (r:0 w:1)
	/// Proof: `Paras::UpcomingParasGenesis` (`max_values`: None, `max_size`: None, mode: `Measured`)
	fn register() -> Weight {
		// Proof Size summary in bytes:
		//  Measured:  `352`
		//  Estimated: `3817`
		// Minimum execution time: 7_207_580_000 picoseconds.
		Weight::from_parts(7_298_567_000, 0)
			.saturating_add(Weight::from_parts(0, 3817))
			.saturating_add(T::DbWeight::get().reads(7))
			.saturating_add(T::DbWeight::get().writes(8))
	}
	/// Storage: `Registrar::Paras` (r:1 w:1)
	/// Proof: `Registrar::Paras` (`max_values`: None, `max_size`: None, mode: `Measured`)
	/// Storage: `Paras::ParaLifecycles` (r:1 w:1)
	/// Proof: `Paras::ParaLifecycles` (`max_values`: None, `max_size`: None, mode: `Measured`)
	/// Storage: `Paras::PvfActiveVoteMap` (r:1 w:1)
	/// Proof: `Paras::PvfActiveVoteMap` (`max_values`: None, `max_size`: None, mode: `Measured`)
	/// Storage: `Paras::CodeByHash` (r:1 w:1)
	/// Proof: `Paras::CodeByHash` (`max_values`: None, `max_size`: None, mode: `Measured`)
	/// Storage: `ParasShared::ActiveValidatorKeys` (r:1 w:0)
	/// Proof: `ParasShared::ActiveValidatorKeys` (`max_values`: Some(1), `max_size`: None, mode: `Measured`)
	/// Storage: `Paras::PvfActiveVoteList` (r:1 w:1)
	/// Proof: `Paras::PvfActiveVoteList` (`max_values`: Some(1), `max_size`: None, mode: `Measured`)
	/// Storage: `Paras::CodeByHashRefs` (r:1 w:1)
	/// Proof: `Paras::CodeByHashRefs` (`max_values`: None, `max_size`: None, mode: `Measured`)
	/// Storage: `Paras::CurrentCodeHash` (r:0 w:1)
	/// Proof: `Paras::CurrentCodeHash` (`max_values`: None, `max_size`: None, mode: `Measured`)
	/// Storage: `Paras::UpcomingParasGenesis` (r:0 w:1)
	/// Proof: `Paras::UpcomingParasGenesis` (`max_values`: None, `max_size`: None, mode: `Measured`)
	fn force_register() -> Weight {
		// Proof Size summary in bytes:
		//  Measured:  `269`
		//  Estimated: `3734`
		// Minimum execution time: 7_196_460_000 picoseconds.
		Weight::from_parts(7_385_729_000, 0)
			.saturating_add(Weight::from_parts(0, 3734))
			.saturating_add(T::DbWeight::get().reads(7))
			.saturating_add(T::DbWeight::get().writes(8))
	}
	/// Storage: `Registrar::Paras` (r:1 w:1)
	/// Proof: `Registrar::Paras` (`max_values`: None, `max_size`: None, mode: `Measured`)
	/// Storage: `Paras::ParaLifecycles` (r:1 w:1)
	/// Proof: `Paras::ParaLifecycles` (`max_values`: None, `max_size`: None, mode: `Measured`)
	/// Storage: `Paras::FutureCodeHash` (r:1 w:0)
	/// Proof: `Paras::FutureCodeHash` (`max_values`: None, `max_size`: None, mode: `Measured`)
	/// Storage: `ParasShared::CurrentSessionIndex` (r:1 w:0)
	/// Proof: `ParasShared::CurrentSessionIndex` (`max_values`: Some(1), `max_size`: None, mode: `Measured`)
	/// Storage: `Paras::ActionsQueue` (r:1 w:1)
	/// Proof: `Paras::ActionsQueue` (`max_values`: None, `max_size`: None, mode: `Measured`)
	/// Storage: `MessageQueue::BookStateFor` (r:1 w:0)
	/// Proof: `MessageQueue::BookStateFor` (`max_values`: None, `max_size`: Some(55), added: 2530, mode: `MaxEncodedLen`)
	/// Storage: `Registrar::PendingSwap` (r:0 w:1)
	/// Proof: `Registrar::PendingSwap` (`max_values`: None, `max_size`: None, mode: `Measured`)
	fn deregister() -> Weight {
		// Proof Size summary in bytes:
		//  Measured:  `499`
		//  Estimated: `3964`
		// Minimum execution time: 54_761_000 picoseconds.
		Weight::from_parts(57_931_000, 0)
			.saturating_add(Weight::from_parts(0, 3964))
			.saturating_add(T::DbWeight::get().reads(6))
			.saturating_add(T::DbWeight::get().writes(4))
	}
	/// Storage: `Registrar::Paras` (r:1 w:0)
	/// Proof: `Registrar::Paras` (`max_values`: None, `max_size`: None, mode: `Measured`)
	/// Storage: `Paras::ParaLifecycles` (r:2 w:2)
	/// Proof: `Paras::ParaLifecycles` (`max_values`: None, `max_size`: None, mode: `Measured`)
	/// Storage: `Registrar::PendingSwap` (r:1 w:1)
	/// Proof: `Registrar::PendingSwap` (`max_values`: None, `max_size`: None, mode: `Measured`)
	/// Storage: `ParasShared::CurrentSessionIndex` (r:1 w:0)
	/// Proof: `ParasShared::CurrentSessionIndex` (`max_values`: Some(1), `max_size`: None, mode: `Measured`)
	/// Storage: `Paras::ActionsQueue` (r:1 w:1)
	/// Proof: `Paras::ActionsQueue` (`max_values`: None, `max_size`: None, mode: `Measured`)
	/// Storage: `Crowdloan::Funds` (r:2 w:2)
	/// Proof: `Crowdloan::Funds` (`max_values`: None, `max_size`: None, mode: `Measured`)
	/// Storage: `Slots::Leases` (r:2 w:2)
	/// Proof: `Slots::Leases` (`max_values`: None, `max_size`: None, mode: `Measured`)
	fn swap() -> Weight {
		// Proof Size summary in bytes:
		//  Measured:  `837`
		//  Estimated: `6777`
		// Minimum execution time: 59_564_000 picoseconds.
		Weight::from_parts(62_910_000, 0)
			.saturating_add(Weight::from_parts(0, 6777))
			.saturating_add(T::DbWeight::get().reads(10))
			.saturating_add(T::DbWeight::get().writes(8))
	}
	/// Storage: `Paras::FutureCodeHash` (r:1 w:1)
	/// Proof: `Paras::FutureCodeHash` (`max_values`: None, `max_size`: None, mode: `Measured`)
	/// Storage: `Paras::UpgradeRestrictionSignal` (r:1 w:1)
	/// Proof: `Paras::UpgradeRestrictionSignal` (`max_values`: None, `max_size`: None, mode: `Measured`)
	/// Storage: `Paras::CurrentCodeHash` (r:1 w:0)
	/// Proof: `Paras::CurrentCodeHash` (`max_values`: None, `max_size`: None, mode: `Measured`)
	/// Storage: `Paras::UpgradeCooldowns` (r:1 w:1)
	/// Proof: `Paras::UpgradeCooldowns` (`max_values`: Some(1), `max_size`: None, mode: `Measured`)
	/// Storage: `Paras::PvfActiveVoteMap` (r:1 w:1)
	/// Proof: `Paras::PvfActiveVoteMap` (`max_values`: None, `max_size`: None, mode: `Measured`)
	/// Storage: `Paras::CodeByHash` (r:1 w:1)
	/// Proof: `Paras::CodeByHash` (`max_values`: None, `max_size`: None, mode: `Measured`)
	/// Storage: `ParasShared::ActiveValidatorKeys` (r:1 w:0)
	/// Proof: `ParasShared::ActiveValidatorKeys` (`max_values`: Some(1), `max_size`: None, mode: `Measured`)
	/// Storage: `Paras::PvfActiveVoteList` (r:1 w:1)
	/// Proof: `Paras::PvfActiveVoteList` (`max_values`: Some(1), `max_size`: None, mode: `Measured`)
	/// Storage: `Paras::CodeByHashRefs` (r:1 w:1)
	/// Proof: `Paras::CodeByHashRefs` (`max_values`: None, `max_size`: None, mode: `Measured`)
	/// The range of component `b` is `[9, 3145728]`.
	fn schedule_code_upgrade(b: u32, ) -> Weight {
		// Proof Size summary in bytes:
		//  Measured:  `201`
		//  Estimated: `3666`
		// Minimum execution time: 33_106_000 picoseconds.
		Weight::from_parts(33_526_000, 0)
			.saturating_add(Weight::from_parts(0, 3666))
			// Standard Error: 2
			.saturating_add(Weight::from_parts(2_334, 0).saturating_mul(b.into()))
			.saturating_add(T::DbWeight::get().reads(9))
			.saturating_add(T::DbWeight::get().writes(7))
	}
	/// Storage: `Paras::Heads` (r:0 w:1)
	/// Proof: `Paras::Heads` (`max_values`: None, `max_size`: None, mode: `Measured`)
	/// The range of component `b` is `[1, 1048576]`.
	fn set_current_head(b: u32, ) -> Weight {
		// Proof Size summary in bytes:
		//  Measured:  `0`
		//  Estimated: `0`
		// Minimum execution time: 5_992_000 picoseconds.
		Weight::from_parts(12_059_689, 0)
			.saturating_add(Weight::from_parts(0, 0))
			// Standard Error: 0
			.saturating_add(Weight::from_parts(959, 0).saturating_mul(b.into()))
			.saturating_add(T::DbWeight::get().writes(1))
	}
}<|MERGE_RESOLUTION|>--- conflicted
+++ resolved
@@ -49,15 +49,6 @@
 
 /// Weight functions for `runtime_common::paras_registrar`.
 pub struct WeightInfo<T>(PhantomData<T>);
-<<<<<<< HEAD
-impl<T: frame_system::Config> runtime_common::paras_registrar::WeightInfo for WeightInfo<T> {
-	/// Storage: `Registrar::NextFreeParaId` (r:1 w:1)
-	/// Proof: `Registrar::NextFreeParaId` (`max_values`: Some(1), `max_size`: None, mode: `Measured`)
-	/// Storage: `Registrar::Paras` (r:1 w:1)
-	/// Proof: `Registrar::Paras` (`max_values`: None, `max_size`: None, mode: `Measured`)
-	/// Storage: `Paras::ParaLifecycles` (r:1 w:0)
-	/// Proof: `Paras::ParaLifecycles` (`max_values`: None, `max_size`: None, mode: `Measured`)
-=======
 impl<T: frame_system::Config> polkadot_runtime_common::paras_registrar::WeightInfo for WeightInfo<T> {
 	/// Storage: Registrar NextFreeParaId (r:1 w:1)
 	/// Proof Skipped: Registrar NextFreeParaId (max_values: Some(1), max_size: None, mode: Measured)
@@ -65,7 +56,6 @@
 	/// Proof Skipped: Registrar Paras (max_values: None, max_size: None, mode: Measured)
 	/// Storage: Paras ParaLifecycles (r:1 w:0)
 	/// Proof Skipped: Paras ParaLifecycles (max_values: None, max_size: None, mode: Measured)
->>>>>>> 96ab6869
 	fn reserve() -> Weight {
 		// Proof Size summary in bytes:
 		//  Measured:  `96`
