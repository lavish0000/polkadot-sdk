--- conflicted
+++ resolved
@@ -663,11 +663,7 @@
 	type HistoryDepth = frame_support::traits::ConstU32<84>;
 	type MaxControllersInDeprecationBatch = MaxControllersInDeprecationBatch;
 	type BenchmarkingConfig = runtime_common::StakingBenchmarkingConfig;
-<<<<<<< HEAD
-	type EventListeners = (StakeTracker, NominationPools);
-=======
-	type EventListeners = (NominationPools, DelegatedStaking);
->>>>>>> f66e693a
+	type EventListeners = (StakeTracker, NominationPools, DelegatedStaking);
 	type WeightInfo = weights::pallet_staking::WeightInfo<Runtime>;
 	type DisablingStrategy = pallet_staking::UpToLimitDisablingStrategy;
 }
@@ -1709,10 +1705,6 @@
 	}
 
 	/// Unreleased migrations. Add new ones here:
-<<<<<<< HEAD
-	pub type Unreleased =
-		(pallet_staking::migrations::single_block::v15::MigrateV14ToV15<Runtime>,);
-=======
 	pub type Unreleased = (
 		// Migrate NominationPools to `DelegateStake` adapter. This is unversioned upgrade and
 		// should not be applied yet in Kusama/Polkadot.
@@ -1722,7 +1714,6 @@
 		>,
 		pallet_staking::migrations::v15::MigrateV14ToV15<Runtime>,
 	);
->>>>>>> f66e693a
 }
 
 /// Unchecked extrinsic type as expected by this runtime.
