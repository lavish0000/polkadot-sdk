--- conflicted
+++ resolved
@@ -71,11 +71,7 @@
 	initializer as parachains_initializer, origin as parachains_origin, paras as parachains_paras,
 	paras_inherent as parachains_paras_inherent, reward_points as parachains_reward_points,
 	runtime_api_impl::{
-<<<<<<< HEAD
-		v7 as parachains_runtime_api_impl, vstaging as parachains_runtime_api_impl_staging,
-=======
 		v7 as parachains_runtime_api_impl, vstaging as parachains_staging_runtime_api_impl,
->>>>>>> b053f923
 	},
 	scheduler as parachains_scheduler, session_info as parachains_session_info,
 	shared as parachains_shared,
@@ -1702,7 +1698,7 @@
 		}
 	}
 
-	#[api_version(8)]
+	#[api_version(9)]
 	impl primitives::runtime_api::ParachainHost<Block, Hash, BlockNumber> for Runtime {
 		fn validators() -> Vec<ValidatorId> {
 			parachains_runtime_api_impl::validators::<Runtime>()
@@ -1846,13 +1842,12 @@
 			parachains_runtime_api_impl::async_backing_params::<Runtime>()
 		}
 
-<<<<<<< HEAD
 		fn approval_voting_params() -> ApprovalVotingParams {
-			parachains_runtime_api_impl_staging::approval_voting_params::<Runtime>()
-=======
+			parachains_staging_runtime_api_impl::approval_voting_params::<Runtime>()
+		}
+
 		fn disabled_validators() -> Vec<ValidatorIndex> {
 			parachains_staging_runtime_api_impl::disabled_validators::<Runtime>()
->>>>>>> b053f923
 		}
 	}
 
