// Copyright (C) Parity Technologies (UK) Ltd.
// This file is part of Polkadot.

// Polkadot is free software: you can redistribute it and/or modify
// it under the terms of the GNU General Public License as published by
// the Free Software Foundation, either version 3 of the License, or
// (at your option) any later version.

// Polkadot is distributed in the hope that it will be useful,
// but WITHOUT ANY WARRANTY; without even the implied warranty of
// MERCHANTABILITY or FITNESS FOR A PARTICULAR PURPOSE.  See the
// GNU General Public License for more details.

// You should have received a copy of the GNU General Public License
// along with Polkadot.  If not, see <http://www.gnu.org/licenses/>.

//! The Westend runtime. This can be compiled with `#[no_std]`, ready for Wasm.

#![cfg_attr(not(feature = "std"), no_std)]
// `#[frame_support::runtime]!` does a lot of recursion and requires us to increase the limit.
#![recursion_limit = "512"]

use authority_discovery_primitives::AuthorityId as AuthorityDiscoveryId;
use beefy_primitives::{
	ecdsa_crypto::{AuthorityId as BeefyId, Signature as BeefySignature},
	mmr::{BeefyDataProvider, MmrLeafVersion},
};
use frame_election_provider_support::{bounds::ElectionBoundsBuilder, onchain, SequentialPhragmen};
use frame_support::{
	derive_impl,
	genesis_builder_helper::{build_state, get_preset},
	parameter_types,
	traits::{
		fungible::HoldConsideration, tokens::UnityOrOuterConversion, ConstU32, Contains, EitherOf,
		EitherOfDiverse, EverythingBut, FromContains, InstanceFilter, KeyOwnerProofSystem,
		LinearStoragePrice, ProcessMessage, ProcessMessageError, WithdrawReasons,
	},
	weights::{ConstantMultiplier, WeightMeter, WeightToFee as _},
	PalletId,
};
use frame_system::{EnsureRoot, EnsureSigned};
use pallet_grandpa::{fg_primitives, AuthorityId as GrandpaId};
use pallet_identity::legacy::IdentityInfo;
use pallet_session::historical as session_historical;
use pallet_transaction_payment::{FeeDetails, FungibleAdapter, RuntimeDispatchInfo};
use parity_scale_codec::{Decode, Encode, MaxEncodedLen};
use primitives::{
	slashing, AccountId, AccountIndex, ApprovalVotingParams, Balance, BlockNumber, CandidateEvent,
	CandidateHash, CommittedCandidateReceipt, CoreIndex, CoreState, DisputeState, ExecutorParams,
	GroupRotationInfo, Hash, Id as ParaId, InboundDownwardMessage, InboundHrmpMessage, Moment,
	NodeFeatures, Nonce, OccupiedCoreAssumption, PersistedValidationData, PvfCheckStatement,
	ScrapedOnChainVotes, SessionInfo, Signature, ValidationCode, ValidationCodeHash, ValidatorId,
	ValidatorIndex, ValidatorSignature, PARACHAIN_KEY_TYPE_ID,
};
use runtime_common::{
	assigned_slots, auctions, crowdloan,
	elections::OnChainAccuracy,
	identity_migrator, impl_runtime_weights,
	impls::{
		ContainsParts, LocatableAssetConverter, ToAuthor, VersionedLocatableAsset,
		VersionedLocationConverter,
	},
	paras_registrar, paras_sudo_wrapper, prod_or_fast, slots,
	traits::{Leaser, OnSwap},
	BalanceToU256, BlockHashCount, BlockLength, CurrencyToVote, SlowAdjustingFeeUpdate,
	U256ToBalance,
};
use runtime_parachains::{
	assigner_coretime as parachains_assigner_coretime,
	assigner_on_demand as parachains_assigner_on_demand, configuration as parachains_configuration,
	configuration::ActiveConfigHrmpChannelSizeAndCapacityRatio,
	coretime, disputes as parachains_disputes,
	disputes::slashing as parachains_slashing,
	dmp as parachains_dmp, hrmp as parachains_hrmp, inclusion as parachains_inclusion,
	inclusion::{AggregateMessageOrigin, UmpQueueId},
	initializer as parachains_initializer, origin as parachains_origin, paras as parachains_paras,
	paras_inherent as parachains_paras_inherent, reward_points as parachains_reward_points,
	runtime_api_impl::{
		v10 as parachains_runtime_api_impl, vstaging as vstaging_parachains_runtime_api_impl,
	},
	scheduler as parachains_scheduler, session_info as parachains_session_info,
	shared as parachains_shared,
};
use scale_info::TypeInfo;
use sp_core::{ConstU8, OpaqueMetadata, RuntimeDebug, H256};
use sp_runtime::{
	create_runtime_str,
	curve::PiecewiseLinear,
	generic, impl_opaque_keys,
	traits::{
		BlakeTwo256, Block as BlockT, ConvertInto, Extrinsic as ExtrinsicT, IdentityLookup,
		Keccak256, OpaqueKeys, SaturatedConversion, Verify,
	},
	transaction_validity::{TransactionPriority, TransactionSource, TransactionValidity},
	ApplyExtrinsicResult, FixedU128, KeyTypeId, Perbill, Percent, Permill,
};
use sp_staking::SessionIndex;
use sp_std::{
	collections::{btree_map::BTreeMap, vec_deque::VecDeque},
	prelude::*,
};
#[cfg(any(feature = "std", test))]
use sp_version::NativeVersion;
use sp_version::RuntimeVersion;
use xcm::{latest::prelude::*, VersionedAssetId, VersionedAssets, VersionedLocation, VersionedXcm};
use xcm_builder::PayOverXcm;

use xcm_fee_payment_runtime_api::{
	dry_run::{CallDryRunEffects, Error as XcmDryRunApiError, XcmDryRunEffects},
	fees::Error as XcmPaymentApiError,
};

pub use frame_system::Call as SystemCall;
pub use pallet_balances::Call as BalancesCall;
pub use pallet_election_provider_multi_phase::{Call as EPMCall, GeometricDepositBase};
#[cfg(feature = "std")]
pub use pallet_staking::StakerStatus;
pub use pallet_timestamp::Call as TimestampCall;
use sp_runtime::traits::Get;
#[cfg(any(feature = "std", test))]
pub use sp_runtime::BuildStorage;

/// Constant values used within the runtime.
use westend_runtime_constants::{currency::*, fee::*, system_parachain::BROKER_ID, time::*};

mod bag_thresholds;
mod weights;
pub mod xcm_config;

// Implemented types.
mod impls;
use impls::ToParachainIdentityReaper;

// Governance and configurations.
pub mod governance;
use governance::{
	pallet_custom_origins, AuctionAdmin, FellowshipAdmin, GeneralAdmin, LeaseAdmin, StakingAdmin,
	Treasurer, TreasurySpender,
};

#[cfg(test)]
mod tests;

impl_runtime_weights!(westend_runtime_constants);

// Make the WASM binary available.
#[cfg(feature = "std")]
include!(concat!(env!("OUT_DIR"), "/wasm_binary.rs"));

/// Runtime version (Westend).
#[sp_version::runtime_version]
pub const VERSION: RuntimeVersion = RuntimeVersion {
	spec_name: create_runtime_str!("westend"),
	impl_name: create_runtime_str!("parity-westend"),
	authoring_version: 2,
	spec_version: 1_012_000,
	impl_version: 0,
	apis: RUNTIME_API_VERSIONS,
	transaction_version: 26,
	state_version: 1,
};

/// The BABE epoch configuration at genesis.
pub const BABE_GENESIS_EPOCH_CONFIG: babe_primitives::BabeEpochConfiguration =
	babe_primitives::BabeEpochConfiguration {
		c: PRIMARY_PROBABILITY,
		allowed_slots: babe_primitives::AllowedSlots::PrimaryAndSecondaryVRFSlots,
	};

/// Native version.
#[cfg(any(feature = "std", test))]
pub fn native_version() -> NativeVersion {
	NativeVersion { runtime_version: VERSION, can_author_with: Default::default() }
}

/// A type to identify calls to the Identity pallet. These will be filtered to prevent invocation,
/// locking the state of the pallet and preventing further updates to identities and sub-identities.
/// The locked state will be the genesis state of a new system chain and then removed from the Relay
/// Chain.
pub struct IsIdentityCall;
impl Contains<RuntimeCall> for IsIdentityCall {
	fn contains(c: &RuntimeCall) -> bool {
		matches!(c, RuntimeCall::Identity(_))
	}
}

parameter_types! {
	pub const Version: RuntimeVersion = VERSION;
	pub const SS58Prefix: u8 = 42;
}

#[derive_impl(frame_system::config_preludes::RelayChainDefaultConfig)]
impl frame_system::Config for Runtime {
	type BaseCallFilter = EverythingBut<IsIdentityCall>;
	type BlockWeights = BlockWeights;
	type BlockLength = BlockLength;
	type Nonce = Nonce;
	type Hash = Hash;
	type AccountId = AccountId;
	type Block = Block;
	type BlockHashCount = BlockHashCount;
	type DbWeight = RocksDbWeight;
	type Version = Version;
	type AccountData = pallet_balances::AccountData<Balance>;
	type SystemWeightInfo = weights::frame_system::WeightInfo<Runtime>;
	type SS58Prefix = SS58Prefix;
	type MaxConsumers = frame_support::traits::ConstU32<16>;
}

parameter_types! {
	pub MaximumSchedulerWeight: frame_support::weights::Weight = Perbill::from_percent(80) *
		BlockWeights::get().max_block;
	pub const MaxScheduledPerBlock: u32 = 50;
	pub const NoPreimagePostponement: Option<u32> = Some(10);
}

impl pallet_scheduler::Config for Runtime {
	type RuntimeOrigin = RuntimeOrigin;
	type RuntimeEvent = RuntimeEvent;
	type PalletsOrigin = OriginCaller;
	type RuntimeCall = RuntimeCall;
	type MaximumWeight = MaximumSchedulerWeight;
	// The goal of having ScheduleOrigin include AuctionAdmin is to allow the auctions track of
	// OpenGov to schedule periodic auctions.
	type ScheduleOrigin = EitherOf<EnsureRoot<AccountId>, AuctionAdmin>;
	type MaxScheduledPerBlock = MaxScheduledPerBlock;
	type WeightInfo = weights::pallet_scheduler::WeightInfo<Runtime>;
	type OriginPrivilegeCmp = frame_support::traits::EqualPrivilegeOnly;
	type Preimages = Preimage;
}

parameter_types! {
	pub const PreimageBaseDeposit: Balance = deposit(2, 64);
	pub const PreimageByteDeposit: Balance = deposit(0, 1);
	pub const PreimageHoldReason: RuntimeHoldReason = RuntimeHoldReason::Preimage(pallet_preimage::HoldReason::Preimage);
}

impl pallet_preimage::Config for Runtime {
	type WeightInfo = weights::pallet_preimage::WeightInfo<Runtime>;
	type RuntimeEvent = RuntimeEvent;
	type Currency = Balances;
	type ManagerOrigin = EnsureRoot<AccountId>;
	type Consideration = HoldConsideration<
		AccountId,
		Balances,
		PreimageHoldReason,
		LinearStoragePrice<PreimageBaseDeposit, PreimageByteDeposit, Balance>,
	>;
}

parameter_types! {
	pub const EpochDuration: u64 = prod_or_fast!(
		EPOCH_DURATION_IN_SLOTS as u64,
		2 * MINUTES as u64
	);
	pub const ExpectedBlockTime: Moment = MILLISECS_PER_BLOCK;
	pub const ReportLongevity: u64 =
		BondingDuration::get() as u64 * SessionsPerEra::get() as u64 * EpochDuration::get();
}

impl pallet_babe::Config for Runtime {
	type EpochDuration = EpochDuration;
	type ExpectedBlockTime = ExpectedBlockTime;

	// session module is the trigger
	type EpochChangeTrigger = pallet_babe::ExternalTrigger;

	type DisabledValidators = Session;

	type WeightInfo = ();

	type MaxAuthorities = MaxAuthorities;
	type MaxNominators = MaxNominators;

	type KeyOwnerProof = sp_session::MembershipProof;

	type EquivocationReportSystem =
		pallet_babe::EquivocationReportSystem<Self, Offences, Historical, ReportLongevity>;
}

parameter_types! {
	pub const IndexDeposit: Balance = 100 * CENTS;
}

impl pallet_indices::Config for Runtime {
	type AccountIndex = AccountIndex;
	type Currency = Balances;
	type Deposit = IndexDeposit;
	type RuntimeEvent = RuntimeEvent;
	type WeightInfo = weights::pallet_indices::WeightInfo<Runtime>;
}

parameter_types! {
	pub const ExistentialDeposit: Balance = EXISTENTIAL_DEPOSIT;
	pub const MaxLocks: u32 = 50;
	pub const MaxReserves: u32 = 50;
}

impl pallet_balances::Config for Runtime {
	type Balance = Balance;
	type DustRemoval = ();
	type RuntimeEvent = RuntimeEvent;
	type ExistentialDeposit = ExistentialDeposit;
	type AccountStore = System;
	type MaxLocks = MaxLocks;
	type MaxReserves = MaxReserves;
	type ReserveIdentifier = [u8; 8];
	type WeightInfo = weights::pallet_balances::WeightInfo<Runtime>;
	type RuntimeHoldReason = RuntimeHoldReason;
	type RuntimeFreezeReason = RuntimeFreezeReason;
	type FreezeIdentifier = RuntimeFreezeReason;
	type MaxFreezes = ConstU32<1>;
}

parameter_types! {
	pub const BeefySetIdSessionEntries: u32 = BondingDuration::get() * SessionsPerEra::get();
}

impl pallet_beefy::Config for Runtime {
	type BeefyId = BeefyId;
	type MaxAuthorities = MaxAuthorities;
	type MaxNominators = MaxNominators;
	type MaxSetIdSessionEntries = BeefySetIdSessionEntries;
	type OnNewValidatorSet = BeefyMmrLeaf;
	type WeightInfo = ();
	type KeyOwnerProof = sp_session::MembershipProof;
	type EquivocationReportSystem =
		pallet_beefy::EquivocationReportSystem<Self, Offences, Historical, ReportLongevity>;
}

impl pallet_mmr::Config for Runtime {
	const INDEXING_PREFIX: &'static [u8] = mmr::INDEXING_PREFIX;
	type Hashing = Keccak256;
	type OnNewRoot = pallet_beefy_mmr::DepositBeefyDigest<Runtime>;
	type WeightInfo = ();
	type LeafData = pallet_beefy_mmr::Pallet<Runtime>;
	type BlockHashProvider = pallet_mmr::DefaultBlockHashProvider<Runtime>;
}

/// MMR helper types.
mod mmr {
	use super::Runtime;
	pub use pallet_mmr::primitives::*;

	pub type Leaf = <<Runtime as pallet_mmr::Config>::LeafData as LeafDataProvider>::LeafData;
	pub type Hashing = <Runtime as pallet_mmr::Config>::Hashing;
	pub type Hash = <Hashing as sp_runtime::traits::Hash>::Output;
}

parameter_types! {
	pub LeafVersion: MmrLeafVersion = MmrLeafVersion::new(0, 0);
}

/// A BEEFY data provider that merkelizes all the parachain heads at the current block
/// (sorted by their parachain id).
pub struct ParaHeadsRootProvider;
impl BeefyDataProvider<H256> for ParaHeadsRootProvider {
	fn extra_data() -> H256 {
		let mut para_heads: Vec<(u32, Vec<u8>)> = parachains_paras::Parachains::<Runtime>::get()
			.into_iter()
			.filter_map(|id| {
				parachains_paras::Heads::<Runtime>::get(&id).map(|head| (id.into(), head.0))
			})
			.collect();
		para_heads.sort_by_key(|k| k.0);
		binary_merkle_tree::merkle_root::<mmr::Hashing, _>(
			para_heads.into_iter().map(|pair| pair.encode()),
		)
		.into()
	}
}

impl pallet_beefy_mmr::Config for Runtime {
	type LeafVersion = LeafVersion;
	type BeefyAuthorityToMerkleLeaf = pallet_beefy_mmr::BeefyEcdsaToEthereum;
	type LeafExtra = H256;
	type BeefyDataProvider = ParaHeadsRootProvider;
}

parameter_types! {
	pub const TransactionByteFee: Balance = 10 * MILLICENTS;
	/// This value increases the priority of `Operational` transactions by adding
	/// a "virtual tip" that's equal to the `OperationalFeeMultiplier * final_fee`.
	pub const OperationalFeeMultiplier: u8 = 5;
}

impl pallet_transaction_payment::Config for Runtime {
	type RuntimeEvent = RuntimeEvent;
	type OnChargeTransaction = FungibleAdapter<Balances, ToAuthor<Runtime>>;
	type OperationalFeeMultiplier = OperationalFeeMultiplier;
	type WeightToFee = WeightToFee;
	type LengthToFee = ConstantMultiplier<Balance, TransactionByteFee>;
	type FeeMultiplierUpdate = SlowAdjustingFeeUpdate<Self>;
}

parameter_types! {
	pub const MinimumPeriod: u64 = SLOT_DURATION / 2;
}
impl pallet_timestamp::Config for Runtime {
	type Moment = u64;
	type OnTimestampSet = Babe;
	type MinimumPeriod = MinimumPeriod;
	type WeightInfo = weights::pallet_timestamp::WeightInfo<Runtime>;
}

impl pallet_authorship::Config for Runtime {
	type FindAuthor = pallet_session::FindAccountFromAuthorIndex<Self, Babe>;
	type EventHandler = Staking;
}

parameter_types! {
	pub const Period: BlockNumber = 10 * MINUTES;
	pub const Offset: BlockNumber = 0;
}

impl_opaque_keys! {
	pub struct SessionKeys {
		pub grandpa: Grandpa,
		pub babe: Babe,
		pub para_validator: Initializer,
		pub para_assignment: ParaSessionInfo,
		pub authority_discovery: AuthorityDiscovery,
		pub beefy: Beefy,
	}
}

impl pallet_session::Config for Runtime {
	type RuntimeEvent = RuntimeEvent;
	type ValidatorId = AccountId;
	type ValidatorIdOf = pallet_staking::StashOf<Self>;
	type ShouldEndSession = Babe;
	type NextSessionRotation = Babe;
	type SessionManager = pallet_session::historical::NoteHistoricalRoot<Self, Staking>;
	type SessionHandler = <SessionKeys as OpaqueKeys>::KeyTypeIdProviders;
	type Keys = SessionKeys;
	type WeightInfo = weights::pallet_session::WeightInfo<Runtime>;
}

impl pallet_session::historical::Config for Runtime {
	type FullIdentification = pallet_staking::Exposure<AccountId, Balance>;
	type FullIdentificationOf = pallet_staking::ExposureOf<Runtime>;
}

pub struct MaybeSignedPhase;

impl Get<u32> for MaybeSignedPhase {
	fn get() -> u32 {
		// 1 day = 4 eras -> 1 week = 28 eras. We want to disable signed phase once a week to test
		// the fallback unsigned phase is able to compute elections on Westend.
		if Staking::current_era().unwrap_or(1) % 28 == 0 {
			0
		} else {
			SignedPhase::get()
		}
	}
}

parameter_types! {
	// phase durations. 1/4 of the last session for each.
	pub SignedPhase: u32 = prod_or_fast!(
		EPOCH_DURATION_IN_SLOTS / 4,
		(1 * MINUTES).min(EpochDuration::get().saturated_into::<u32>() / 2)
	);
	pub UnsignedPhase: u32 = prod_or_fast!(
		EPOCH_DURATION_IN_SLOTS / 4,
		(1 * MINUTES).min(EpochDuration::get().saturated_into::<u32>() / 2)
	);

	// signed config
	pub const SignedMaxSubmissions: u32 = 128;
	pub const SignedMaxRefunds: u32 = 128 / 4;
	pub const SignedFixedDeposit: Balance = deposit(2, 0);
	pub const SignedDepositIncreaseFactor: Percent = Percent::from_percent(10);
	pub const SignedDepositByte: Balance = deposit(0, 10) / 1024;
	// Each good submission will get 1 WND as reward
	pub SignedRewardBase: Balance = 1 * UNITS;

	// 1 hour session, 15 minutes unsigned phase, 4 offchain executions.
	pub OffchainRepeat: BlockNumber = UnsignedPhase::get() / 4;

	pub const MaxElectingVoters: u32 = 22_500;
	/// We take the top 22500 nominators as electing voters and all of the validators as electable
	/// targets. Whilst this is the case, we cannot and shall not increase the size of the
	/// validator intentions.
	pub ElectionBounds: frame_election_provider_support::bounds::ElectionBounds =
		ElectionBoundsBuilder::default().voters_count(MaxElectingVoters::get().into()).build();
	// Maximum winners that can be chosen as active validators
	pub const MaxActiveValidators: u32 = 1000;

}

frame_election_provider_support::generate_solution_type!(
	#[compact]
	pub struct NposCompactSolution16::<
		VoterIndex = u32,
		TargetIndex = u16,
		Accuracy = sp_runtime::PerU16,
		MaxVoters = MaxElectingVoters,
	>(16)
);

pub struct OnChainSeqPhragmen;
impl onchain::Config for OnChainSeqPhragmen {
	type System = Runtime;
	type Solver = SequentialPhragmen<AccountId, OnChainAccuracy>;
	type DataProvider = Staking;
	type WeightInfo = weights::frame_election_provider_support::WeightInfo<Runtime>;
	type MaxWinners = MaxActiveValidators;
	type Bounds = ElectionBounds;
}

impl pallet_election_provider_multi_phase::MinerConfig for Runtime {
	type AccountId = AccountId;
	type MaxLength = OffchainSolutionLengthLimit;
	type MaxWeight = OffchainSolutionWeightLimit;
	type Solution = NposCompactSolution16;
	type MaxVotesPerVoter = <
		<Self as pallet_election_provider_multi_phase::Config>::DataProvider
		as
		frame_election_provider_support::ElectionDataProvider
	>::MaxVotesPerVoter;
	type MaxWinners = MaxActiveValidators;

	// The unsigned submissions have to respect the weight of the submit_unsigned call, thus their
	// weight estimate function is wired to this call's weight.
	fn solution_weight(v: u32, t: u32, a: u32, d: u32) -> Weight {
		<
			<Self as pallet_election_provider_multi_phase::Config>::WeightInfo
			as
			pallet_election_provider_multi_phase::WeightInfo
		>::submit_unsigned(v, t, a, d)
	}
}

impl pallet_election_provider_multi_phase::Config for Runtime {
	type RuntimeEvent = RuntimeEvent;
	type Currency = Balances;
	type EstimateCallFee = TransactionPayment;
	type SignedPhase = MaybeSignedPhase;
	type UnsignedPhase = UnsignedPhase;
	type SignedMaxSubmissions = SignedMaxSubmissions;
	type SignedMaxRefunds = SignedMaxRefunds;
	type SignedRewardBase = SignedRewardBase;
	type SignedDepositBase =
		GeometricDepositBase<Balance, SignedFixedDeposit, SignedDepositIncreaseFactor>;
	type SignedDepositByte = SignedDepositByte;
	type SignedDepositWeight = ();
	type SignedMaxWeight =
		<Self::MinerConfig as pallet_election_provider_multi_phase::MinerConfig>::MaxWeight;
	type MinerConfig = Self;
	type SlashHandler = (); // burn slashes
	type RewardHandler = (); // nothing to do upon rewards
	type BetterSignedThreshold = ();
	type OffchainRepeat = OffchainRepeat;
	type MinerTxPriority = NposSolutionPriority;
	type DataProvider = Staking;
	#[cfg(any(feature = "fast-runtime", feature = "runtime-benchmarks"))]
	type Fallback = onchain::OnChainExecution<OnChainSeqPhragmen>;
	#[cfg(not(any(feature = "fast-runtime", feature = "runtime-benchmarks")))]
	type Fallback = frame_election_provider_support::NoElection<(
		AccountId,
		BlockNumber,
		Staking,
		MaxActiveValidators,
	)>;
	type GovernanceFallback = onchain::OnChainExecution<OnChainSeqPhragmen>;
	type Solver = SequentialPhragmen<
		AccountId,
		pallet_election_provider_multi_phase::SolutionAccuracyOf<Self>,
		(),
	>;
	type BenchmarkingConfig = runtime_common::elections::BenchmarkConfig;
	type ForceOrigin = EnsureRoot<AccountId>;
	type WeightInfo = weights::pallet_election_provider_multi_phase::WeightInfo<Self>;
	type MaxWinners = MaxActiveValidators;
	type ElectionBounds = ElectionBounds;
}

parameter_types! {
	pub const VoterBagThresholds: &'static [u64] = &bag_thresholds::VOTER_THRESHOLDS;
	pub const TargetBagThresholds: &'static [u128] = &bag_thresholds::TARGET_THRESHOLDS;

	pub const VoterUpdateMode: pallet_stake_tracker::VoterUpdateMode = pallet_stake_tracker::VoterUpdateMode::Lazy;
}

type VoterBagsListInstance = pallet_bags_list::Instance1;
impl pallet_bags_list::Config<VoterBagsListInstance> for Runtime {
	type RuntimeEvent = RuntimeEvent;
	type ScoreProvider = Staking;
	type WeightInfo = weights::pallet_bags_list::WeightInfo<Runtime>;
	type BagThresholds = VoterBagThresholds;
	type Score = sp_npos_elections::VoteWeight;
}

type TargetBagsListInstance = pallet_bags_list::Instance2;
impl pallet_bags_list::Config<TargetBagsListInstance> for Runtime {
	type RuntimeEvent = RuntimeEvent;
	type ScoreProvider = pallet_bags_list::Pallet<Runtime, TargetBagsListInstance>;
	type WeightInfo = weights::pallet_bags_list::WeightInfo<Runtime>;
	type BagThresholds = TargetBagThresholds;
	type Score = u128;
}

impl pallet_stake_tracker::Config for Runtime {
	type Currency = Balances;
	type Staking = Staking;
	type VoterList = VoterList;
	type TargetList = TargetList;
	type VoterUpdateMode = VoterUpdateMode;
}

pallet_staking_reward_curve::build! {
	const REWARD_CURVE: PiecewiseLinear<'static> = curve!(
		min_inflation: 0_025_000,
		max_inflation: 0_100_000,
		ideal_stake: 0_500_000,
		falloff: 0_050_000,
		max_piece_count: 40,
		test_precision: 0_005_000,
	);
}

parameter_types! {
	// Six sessions in an era (6 hours).
	pub const SessionsPerEra: SessionIndex = prod_or_fast!(6, 1);
	// 2 eras for unbonding (12 hours).
	pub const BondingDuration: sp_staking::EraIndex = 2;
	// 1 era in which slashes can be cancelled (6 hours).
	pub const SlashDeferDuration: sp_staking::EraIndex = 1;
	pub const RewardCurve: &'static PiecewiseLinear<'static> = &REWARD_CURVE;
	pub const MaxExposurePageSize: u32 = 64;
	// Note: this is not really correct as Max Nominators is (MaxExposurePageSize * page_count) but
	// this is an unbounded number. We just set it to a reasonably high value, 1 full page
	// of nominators.
	pub const MaxNominators: u32 = 64;
	pub const MaxNominations: u32 = <NposCompactSolution16 as frame_election_provider_support::NposSolution>::LIMIT as u32;
	pub const MaxControllersInDeprecationBatch: u32 = 751;
}

impl pallet_staking::Config for Runtime {
	type Currency = Balances;
	type CurrencyBalance = Balance;
	type UnixTime = Timestamp;
	type CurrencyToVote = CurrencyToVote;
	type RewardRemainder = ();
	type RuntimeEvent = RuntimeEvent;
	type Slash = ();
	type Reward = ();
	type SessionsPerEra = SessionsPerEra;
	type BondingDuration = BondingDuration;
	type SlashDeferDuration = SlashDeferDuration;
	type AdminOrigin = EitherOf<EnsureRoot<AccountId>, StakingAdmin>;
	type SessionInterface = Self;
	type EraPayout = pallet_staking::ConvertCurve<RewardCurve>;
	type MaxExposurePageSize = MaxExposurePageSize;
	type NextNewSession = Session;
	type ElectionProvider = ElectionProviderMultiPhase;
	type GenesisElectionProvider = onchain::OnChainExecution<OnChainSeqPhragmen>;
	type VoterList = VoterList;
	type TargetList = TargetList;
	type NominationsQuota = pallet_staking::FixedNominationsQuota<{ MaxNominations::get() }>;
	type MaxUnlockingChunks = frame_support::traits::ConstU32<32>;
	type HistoryDepth = frame_support::traits::ConstU32<84>;
	type MaxControllersInDeprecationBatch = MaxControllersInDeprecationBatch;
	type BenchmarkingConfig = runtime_common::StakingBenchmarkingConfig;
	type EventListeners = (StakeTracker, NominationPools, DelegatedStaking);
	type WeightInfo = weights::pallet_staking::WeightInfo<Runtime>;
	type DisablingStrategy = pallet_staking::UpToLimitDisablingStrategy;
}

impl pallet_fast_unstake::Config for Runtime {
	type RuntimeEvent = RuntimeEvent;
	type Currency = Balances;
	type BatchSize = frame_support::traits::ConstU32<64>;
	type Deposit = frame_support::traits::ConstU128<{ UNITS }>;
	type ControlOrigin = EnsureRoot<AccountId>;
	type Staking = Staking;
	type MaxErasToCheckPerBlock = ConstU32<1>;
	type WeightInfo = weights::pallet_fast_unstake::WeightInfo<Runtime>;
}

parameter_types! {
	pub const ProposalBond: Permill = Permill::from_percent(5);
	pub const ProposalBondMinimum: Balance = 2000 * CENTS;
	pub const ProposalBondMaximum: Balance = 1 * GRAND;
	pub const SpendPeriod: BlockNumber = 6 * DAYS;
	pub const Burn: Permill = Permill::from_perthousand(2);
	pub const TreasuryPalletId: PalletId = PalletId(*b"py/trsry");
	pub const PayoutSpendPeriod: BlockNumber = 30 * DAYS;
	// The asset's interior location for the paying account. This is the Treasury
	// pallet instance (which sits at index 37).
	pub TreasuryInteriorLocation: InteriorLocation = PalletInstance(37).into();

	pub const TipCountdown: BlockNumber = 1 * DAYS;
	pub const TipFindersFee: Percent = Percent::from_percent(20);
	pub const TipReportDepositBase: Balance = 100 * CENTS;
	pub const DataDepositPerByte: Balance = 1 * CENTS;
	pub const MaxApprovals: u32 = 100;
	pub const MaxAuthorities: u32 = 100_000;
	pub const MaxKeys: u32 = 10_000;
	pub const MaxPeerInHeartbeats: u32 = 10_000;
	pub const MaxBalance: Balance = Balance::max_value();
}

impl pallet_treasury::Config for Runtime {
	type PalletId = TreasuryPalletId;
	type Currency = Balances;
	type ApproveOrigin = EitherOfDiverse<EnsureRoot<AccountId>, Treasurer>;
	type RejectOrigin = EitherOfDiverse<EnsureRoot<AccountId>, Treasurer>;
	type RuntimeEvent = RuntimeEvent;
	type OnSlash = Treasury;
	type ProposalBond = ProposalBond;
	type ProposalBondMinimum = ProposalBondMinimum;
	type ProposalBondMaximum = ProposalBondMaximum;
	type SpendPeriod = SpendPeriod;
	type Burn = Burn;
	type BurnDestination = ();
	type MaxApprovals = MaxApprovals;
	type WeightInfo = weights::pallet_treasury::WeightInfo<Runtime>;
	type SpendFunds = ();
	type SpendOrigin = TreasurySpender;
	type AssetKind = VersionedLocatableAsset;
	type Beneficiary = VersionedLocation;
	type BeneficiaryLookup = IdentityLookup<Self::Beneficiary>;
	type Paymaster = PayOverXcm<
		TreasuryInteriorLocation,
		crate::xcm_config::XcmRouter,
		crate::XcmPallet,
		ConstU32<{ 6 * HOURS }>,
		Self::Beneficiary,
		Self::AssetKind,
		LocatableAssetConverter,
		VersionedLocationConverter,
	>;
	type BalanceConverter = UnityOrOuterConversion<
		ContainsParts<
			FromContains<
				xcm_builder::IsChildSystemParachain<ParaId>,
				xcm_builder::IsParentsOnly<ConstU8<1>>,
			>,
		>,
		AssetRate,
	>;
	type PayoutPeriod = PayoutSpendPeriod;
	#[cfg(feature = "runtime-benchmarks")]
	type BenchmarkHelper = runtime_common::impls::benchmarks::TreasuryArguments;
}

impl pallet_offences::Config for Runtime {
	type RuntimeEvent = RuntimeEvent;
	type IdentificationTuple = pallet_session::historical::IdentificationTuple<Self>;
	type OnOffenceHandler = Staking;
}

impl pallet_authority_discovery::Config for Runtime {
	type MaxAuthorities = MaxAuthorities;
}

parameter_types! {
	pub const NposSolutionPriority: TransactionPriority = TransactionPriority::max_value() / 2;
}

parameter_types! {
	pub const MaxSetIdSessionEntries: u32 = BondingDuration::get() * SessionsPerEra::get();
}

impl pallet_grandpa::Config for Runtime {
	type RuntimeEvent = RuntimeEvent;

	type WeightInfo = ();
	type MaxAuthorities = MaxAuthorities;
	type MaxNominators = MaxNominators;
	type MaxSetIdSessionEntries = MaxSetIdSessionEntries;

	type KeyOwnerProof = sp_session::MembershipProof;

	type EquivocationReportSystem =
		pallet_grandpa::EquivocationReportSystem<Self, Offences, Historical, ReportLongevity>;
}

/// Submits a transaction with the node's public and signature type. Adheres to the signed extension
/// format of the chain.
impl<LocalCall> frame_system::offchain::CreateSignedTransaction<LocalCall> for Runtime
where
	RuntimeCall: From<LocalCall>,
{
	fn create_transaction<C: frame_system::offchain::AppCrypto<Self::Public, Self::Signature>>(
		call: RuntimeCall,
		public: <Signature as Verify>::Signer,
		account: AccountId,
		nonce: <Runtime as frame_system::Config>::Nonce,
	) -> Option<(RuntimeCall, <UncheckedExtrinsic as ExtrinsicT>::SignaturePayload)> {
		use sp_runtime::traits::StaticLookup;
		// take the biggest period possible.
		let period =
			BlockHashCount::get().checked_next_power_of_two().map(|c| c / 2).unwrap_or(2) as u64;

		let current_block = System::block_number()
			.saturated_into::<u64>()
			// The `System::block_number` is initialized with `n+1`,
			// so the actual block number is `n`.
			.saturating_sub(1);
		let tip = 0;
		let extra: SignedExtra = (
			frame_system::CheckNonZeroSender::<Runtime>::new(),
			frame_system::CheckSpecVersion::<Runtime>::new(),
			frame_system::CheckTxVersion::<Runtime>::new(),
			frame_system::CheckGenesis::<Runtime>::new(),
			frame_system::CheckMortality::<Runtime>::from(generic::Era::mortal(
				period,
				current_block,
			)),
			frame_system::CheckNonce::<Runtime>::from(nonce),
			frame_system::CheckWeight::<Runtime>::new(),
			pallet_transaction_payment::ChargeTransactionPayment::<Runtime>::from(tip),
			frame_metadata_hash_extension::CheckMetadataHash::<Runtime>::new(true),
		);
		let raw_payload = SignedPayload::new(call, extra)
			.map_err(|e| {
				log::warn!("Unable to create signed payload: {:?}", e);
			})
			.ok()?;
		let signature = raw_payload.using_encoded(|payload| C::sign(payload, public))?;
		let (call, extra, _) = raw_payload.deconstruct();
		let address = <Runtime as frame_system::Config>::Lookup::unlookup(account);
		Some((call, (address, signature, extra)))
	}
}

impl frame_system::offchain::SigningTypes for Runtime {
	type Public = <Signature as Verify>::Signer;
	type Signature = Signature;
}

impl<C> frame_system::offchain::SendTransactionTypes<C> for Runtime
where
	RuntimeCall: From<C>,
{
	type OverarchingCall = RuntimeCall;
	type Extrinsic = UncheckedExtrinsic;
}

parameter_types! {
	// Minimum 100 bytes/KSM deposited (1 CENT/byte)
	pub const BasicDeposit: Balance = 1000 * CENTS;       // 258 bytes on-chain
	pub const ByteDeposit: Balance = deposit(0, 1);
	pub const SubAccountDeposit: Balance = 200 * CENTS;   // 53 bytes on-chain
	pub const MaxSubAccounts: u32 = 100;
	pub const MaxAdditionalFields: u32 = 100;
	pub const MaxRegistrars: u32 = 20;
}

impl pallet_identity::Config for Runtime {
	type RuntimeEvent = RuntimeEvent;
	type Currency = Balances;
	type Slashed = ();
	type BasicDeposit = BasicDeposit;
	type ByteDeposit = ByteDeposit;
	type SubAccountDeposit = SubAccountDeposit;
	type MaxSubAccounts = MaxSubAccounts;
	type IdentityInformation = IdentityInfo<MaxAdditionalFields>;
	type MaxRegistrars = MaxRegistrars;
	type ForceOrigin = EitherOf<EnsureRoot<Self::AccountId>, GeneralAdmin>;
	type RegistrarOrigin = EitherOf<EnsureRoot<Self::AccountId>, GeneralAdmin>;
	type OffchainSignature = Signature;
	type SigningPublicKey = <Signature as Verify>::Signer;
	type UsernameAuthorityOrigin = EnsureRoot<Self::AccountId>;
	type PendingUsernameExpiration = ConstU32<{ 7 * DAYS }>;
	type MaxSuffixLength = ConstU32<7>;
	type MaxUsernameLength = ConstU32<32>;
	type WeightInfo = weights::pallet_identity::WeightInfo<Runtime>;
}

impl pallet_utility::Config for Runtime {
	type RuntimeEvent = RuntimeEvent;
	type RuntimeCall = RuntimeCall;
	type PalletsOrigin = OriginCaller;
	type WeightInfo = weights::pallet_utility::WeightInfo<Runtime>;
}

parameter_types! {
	// One storage item; key size is 32; value is size 4+4+16+32 bytes = 56 bytes.
	pub const DepositBase: Balance = deposit(1, 88);
	// Additional storage item size of 32 bytes.
	pub const DepositFactor: Balance = deposit(0, 32);
	pub const MaxSignatories: u32 = 100;
}

impl pallet_multisig::Config for Runtime {
	type RuntimeEvent = RuntimeEvent;
	type RuntimeCall = RuntimeCall;
	type Currency = Balances;
	type DepositBase = DepositBase;
	type DepositFactor = DepositFactor;
	type MaxSignatories = MaxSignatories;
	type WeightInfo = weights::pallet_multisig::WeightInfo<Runtime>;
}

parameter_types! {
	pub const ConfigDepositBase: Balance = 500 * CENTS;
	pub const FriendDepositFactor: Balance = 50 * CENTS;
	pub const MaxFriends: u16 = 9;
	pub const RecoveryDeposit: Balance = 500 * CENTS;
}

impl pallet_recovery::Config for Runtime {
	type RuntimeEvent = RuntimeEvent;
	type WeightInfo = ();
	type RuntimeCall = RuntimeCall;
	type Currency = Balances;
	type ConfigDepositBase = ConfigDepositBase;
	type FriendDepositFactor = FriendDepositFactor;
	type MaxFriends = MaxFriends;
	type RecoveryDeposit = RecoveryDeposit;
}

parameter_types! {
	pub const MinVestedTransfer: Balance = 100 * CENTS;
	pub UnvestedFundsAllowedWithdrawReasons: WithdrawReasons =
		WithdrawReasons::except(WithdrawReasons::TRANSFER | WithdrawReasons::RESERVE);
}

impl pallet_vesting::Config for Runtime {
	type RuntimeEvent = RuntimeEvent;
	type Currency = Balances;
	type BlockNumberToBalance = ConvertInto;
	type MinVestedTransfer = MinVestedTransfer;
	type WeightInfo = weights::pallet_vesting::WeightInfo<Runtime>;
	type UnvestedFundsAllowedWithdrawReasons = UnvestedFundsAllowedWithdrawReasons;
	type BlockNumberProvider = System;
	const MAX_VESTING_SCHEDULES: u32 = 28;
}

impl pallet_sudo::Config for Runtime {
	type RuntimeEvent = RuntimeEvent;
	type RuntimeCall = RuntimeCall;
	type WeightInfo = weights::pallet_sudo::WeightInfo<Runtime>;
}

parameter_types! {
	// One storage item; key size 32, value size 8; .
	pub const ProxyDepositBase: Balance = deposit(1, 8);
	// Additional storage item size of 33 bytes.
	pub const ProxyDepositFactor: Balance = deposit(0, 33);
	pub const MaxProxies: u16 = 32;
	pub const AnnouncementDepositBase: Balance = deposit(1, 8);
	pub const AnnouncementDepositFactor: Balance = deposit(0, 66);
	pub const MaxPending: u16 = 32;
}

/// The type used to represent the kinds of proxying allowed.
#[derive(
	Copy,
	Clone,
	Eq,
	PartialEq,
	Ord,
	PartialOrd,
	Encode,
	Decode,
	RuntimeDebug,
	MaxEncodedLen,
	TypeInfo,
)]
pub enum ProxyType {
	Any,
	NonTransfer,
	Governance,
	Staking,
	SudoBalances,
	IdentityJudgement,
	CancelProxy,
	Auction,
	NominationPools,
}
impl Default for ProxyType {
	fn default() -> Self {
		Self::Any
	}
}
impl InstanceFilter<RuntimeCall> for ProxyType {
	fn filter(&self, c: &RuntimeCall) -> bool {
		match self {
			ProxyType::Any => true,
			ProxyType::NonTransfer => matches!(
				c,
				RuntimeCall::System(..) |
				RuntimeCall::Babe(..) |
				RuntimeCall::Timestamp(..) |
				RuntimeCall::Indices(pallet_indices::Call::claim{..}) |
				RuntimeCall::Indices(pallet_indices::Call::free{..}) |
				RuntimeCall::Indices(pallet_indices::Call::freeze{..}) |
				// Specifically omitting Indices `transfer`, `force_transfer`
				// Specifically omitting the entire Balances pallet
				RuntimeCall::Staking(..) |
				RuntimeCall::Session(..) |
				RuntimeCall::Grandpa(..) |
				RuntimeCall::Utility(..) |
				RuntimeCall::Identity(..) |
				RuntimeCall::ConvictionVoting(..) |
				RuntimeCall::Referenda(..) |
				RuntimeCall::Whitelist(..) |
				RuntimeCall::Recovery(pallet_recovery::Call::as_recovered{..}) |
				RuntimeCall::Recovery(pallet_recovery::Call::vouch_recovery{..}) |
				RuntimeCall::Recovery(pallet_recovery::Call::claim_recovery{..}) |
				RuntimeCall::Recovery(pallet_recovery::Call::close_recovery{..}) |
				RuntimeCall::Recovery(pallet_recovery::Call::remove_recovery{..}) |
				RuntimeCall::Recovery(pallet_recovery::Call::cancel_recovered{..}) |
				// Specifically omitting Recovery `create_recovery`, `initiate_recovery`
				RuntimeCall::Vesting(pallet_vesting::Call::vest{..}) |
				RuntimeCall::Vesting(pallet_vesting::Call::vest_other{..}) |
				// Specifically omitting Vesting `vested_transfer`, and `force_vested_transfer`
				RuntimeCall::Scheduler(..) |
				// Specifically omitting Sudo pallet
				RuntimeCall::Proxy(..) |
				RuntimeCall::Multisig(..) |
				RuntimeCall::Registrar(paras_registrar::Call::register{..}) |
				RuntimeCall::Registrar(paras_registrar::Call::deregister{..}) |
				// Specifically omitting Registrar `swap`
				RuntimeCall::Registrar(paras_registrar::Call::reserve{..}) |
				RuntimeCall::Crowdloan(..) |
				RuntimeCall::Slots(..) |
				RuntimeCall::Auctions(..) | // Specifically omitting the entire XCM Pallet
				RuntimeCall::VoterList(..) |
				RuntimeCall::TargetList(..) |
				RuntimeCall::NominationPools(..) |
				RuntimeCall::FastUnstake(..)
			),
			ProxyType::Staking => {
				matches!(
					c,
					RuntimeCall::Staking(..) |
						RuntimeCall::Session(..) | RuntimeCall::Utility(..) |
						RuntimeCall::FastUnstake(..) |
						RuntimeCall::VoterList(..) |
						RuntimeCall::TargetList(..) |
						RuntimeCall::NominationPools(..)
				)
			},
			ProxyType::NominationPools => {
				matches!(c, RuntimeCall::NominationPools(..) | RuntimeCall::Utility(..))
			},
			ProxyType::SudoBalances => match c {
				RuntimeCall::Sudo(pallet_sudo::Call::sudo { call: ref x }) => {
					matches!(x.as_ref(), &RuntimeCall::Balances(..))
				},
				RuntimeCall::Utility(..) => true,
				_ => false,
			},
			ProxyType::Governance => matches!(
				c,
				// OpenGov calls
				RuntimeCall::ConvictionVoting(..) |
					RuntimeCall::Referenda(..) |
					RuntimeCall::Whitelist(..)
			),
			ProxyType::IdentityJudgement => matches!(
				c,
				RuntimeCall::Identity(pallet_identity::Call::provide_judgement { .. }) |
					RuntimeCall::Utility(..)
			),
			ProxyType::CancelProxy => {
				matches!(c, RuntimeCall::Proxy(pallet_proxy::Call::reject_announcement { .. }))
			},
			ProxyType::Auction => matches!(
				c,
				RuntimeCall::Auctions(..) |
					RuntimeCall::Crowdloan(..) |
					RuntimeCall::Registrar(..) |
					RuntimeCall::Slots(..)
			),
		}
	}
	fn is_superset(&self, o: &Self) -> bool {
		match (self, o) {
			(x, y) if x == y => true,
			(ProxyType::Any, _) => true,
			(_, ProxyType::Any) => false,
			(ProxyType::NonTransfer, _) => true,
			_ => false,
		}
	}
}

impl pallet_proxy::Config for Runtime {
	type RuntimeEvent = RuntimeEvent;
	type RuntimeCall = RuntimeCall;
	type Currency = Balances;
	type ProxyType = ProxyType;
	type ProxyDepositBase = ProxyDepositBase;
	type ProxyDepositFactor = ProxyDepositFactor;
	type MaxProxies = MaxProxies;
	type WeightInfo = weights::pallet_proxy::WeightInfo<Runtime>;
	type MaxPending = MaxPending;
	type CallHasher = BlakeTwo256;
	type AnnouncementDepositBase = AnnouncementDepositBase;
	type AnnouncementDepositFactor = AnnouncementDepositFactor;
}

impl parachains_origin::Config for Runtime {}

impl parachains_configuration::Config for Runtime {
	type WeightInfo = weights::runtime_parachains_configuration::WeightInfo<Runtime>;
}

impl parachains_shared::Config for Runtime {
	type DisabledValidators = Session;
}

impl parachains_session_info::Config for Runtime {
	type ValidatorSet = Historical;
}

impl parachains_inclusion::Config for Runtime {
	type RuntimeEvent = RuntimeEvent;
	type DisputesHandler = ParasDisputes;
	type RewardValidators = parachains_reward_points::RewardValidatorsWithEraPoints<Runtime>;
	type MessageQueue = MessageQueue;
	type WeightInfo = weights::runtime_parachains_inclusion::WeightInfo<Runtime>;
}

parameter_types! {
	pub const ParasUnsignedPriority: TransactionPriority = TransactionPriority::max_value();
}

impl parachains_paras::Config for Runtime {
	type RuntimeEvent = RuntimeEvent;
	type WeightInfo = weights::runtime_parachains_paras::WeightInfo<Runtime>;
	type UnsignedPriority = ParasUnsignedPriority;
	type QueueFootprinter = ParaInclusion;
	type NextSessionRotation = Babe;
	type OnNewHead = ();
	type AssignCoretime = CoretimeAssignmentProvider;
}

parameter_types! {
	/// Amount of weight that can be spent per block to service messages.
	///
	/// # WARNING
	///
	/// This is not a good value for para-chains since the `Scheduler` already uses up to 80% block weight.
	pub MessageQueueServiceWeight: Weight = Perbill::from_percent(20) * BlockWeights::get().max_block;
	pub const MessageQueueHeapSize: u32 = 128 * 1024;
	pub const MessageQueueMaxStale: u32 = 48;
}

/// Message processor to handle any messages that were enqueued into the `MessageQueue` pallet.
pub struct MessageProcessor;
impl ProcessMessage for MessageProcessor {
	type Origin = AggregateMessageOrigin;

	fn process_message(
		message: &[u8],
		origin: Self::Origin,
		meter: &mut WeightMeter,
		id: &mut [u8; 32],
	) -> Result<bool, ProcessMessageError> {
		let para = match origin {
			AggregateMessageOrigin::Ump(UmpQueueId::Para(para)) => para,
		};
		xcm_builder::ProcessXcmMessage::<
			Junction,
			xcm_executor::XcmExecutor<xcm_config::XcmConfig>,
			RuntimeCall,
		>::process_message(message, Junction::Parachain(para.into()), meter, id)
	}
}

impl pallet_message_queue::Config for Runtime {
	type RuntimeEvent = RuntimeEvent;
	type Size = u32;
	type HeapSize = MessageQueueHeapSize;
	type MaxStale = MessageQueueMaxStale;
	type ServiceWeight = MessageQueueServiceWeight;
	type IdleMaxServiceWeight = MessageQueueServiceWeight;
	#[cfg(not(feature = "runtime-benchmarks"))]
	type MessageProcessor = MessageProcessor;
	#[cfg(feature = "runtime-benchmarks")]
	type MessageProcessor =
		pallet_message_queue::mock_helpers::NoopMessageProcessor<AggregateMessageOrigin>;
	type QueueChangeHandler = ParaInclusion;
	type QueuePausedQuery = ();
	type WeightInfo = weights::pallet_message_queue::WeightInfo<Runtime>;
}

impl parachains_dmp::Config for Runtime {}

parameter_types! {
	pub const HrmpChannelSizeAndCapacityWithSystemRatio: Percent = Percent::from_percent(100);
}

impl parachains_hrmp::Config for Runtime {
	type RuntimeOrigin = RuntimeOrigin;
	type RuntimeEvent = RuntimeEvent;
	type ChannelManager = EnsureRoot<AccountId>;
	type Currency = Balances;
	type DefaultChannelSizeAndCapacityWithSystem = ActiveConfigHrmpChannelSizeAndCapacityRatio<
		Runtime,
		HrmpChannelSizeAndCapacityWithSystemRatio,
	>;
	type VersionWrapper = crate::XcmPallet;
	type WeightInfo = weights::runtime_parachains_hrmp::WeightInfo<Self>;
}

impl parachains_paras_inherent::Config for Runtime {
	type WeightInfo = weights::runtime_parachains_paras_inherent::WeightInfo<Runtime>;
}

impl parachains_scheduler::Config for Runtime {
	// If you change this, make sure the `Assignment` type of the new provider is binary compatible,
	// otherwise provide a migration.
	type AssignmentProvider = CoretimeAssignmentProvider;
}

parameter_types! {
	pub const BrokerId: u32 = BROKER_ID;
	pub MaxXcmTransactWeight: Weight = Weight::from_parts(200_000_000, 20_000);
}

impl coretime::Config for Runtime {
	type RuntimeOrigin = RuntimeOrigin;
	type RuntimeEvent = RuntimeEvent;
	type Currency = Balances;
	type BrokerId = BrokerId;
	type WeightInfo = weights::runtime_parachains_coretime::WeightInfo<Runtime>;
	type SendXcm = crate::xcm_config::XcmRouter;
	type MaxXcmTransactWeight = MaxXcmTransactWeight;
}

parameter_types! {
	pub const OnDemandTrafficDefaultValue: FixedU128 = FixedU128::from_u32(1);
}

impl parachains_assigner_on_demand::Config for Runtime {
	type RuntimeEvent = RuntimeEvent;
	type Currency = Balances;
	type TrafficDefaultValue = OnDemandTrafficDefaultValue;
	type WeightInfo = weights::runtime_parachains_assigner_on_demand::WeightInfo<Runtime>;
}

impl parachains_assigner_coretime::Config for Runtime {}

impl parachains_initializer::Config for Runtime {
	type Randomness = pallet_babe::RandomnessFromOneEpochAgo<Runtime>;
	type ForceOrigin = EnsureRoot<AccountId>;
	type WeightInfo = weights::runtime_parachains_initializer::WeightInfo<Runtime>;
	type CoretimeOnNewSession = Coretime;
}

impl paras_sudo_wrapper::Config for Runtime {}

parameter_types! {
	pub const PermanentSlotLeasePeriodLength: u32 = 26;
	pub const TemporarySlotLeasePeriodLength: u32 = 1;
	pub const MaxTemporarySlotPerLeasePeriod: u32 = 5;
}

impl assigned_slots::Config for Runtime {
	type RuntimeEvent = RuntimeEvent;
	type AssignSlotOrigin = EnsureRoot<AccountId>;
	type Leaser = Slots;
	type PermanentSlotLeasePeriodLength = PermanentSlotLeasePeriodLength;
	type TemporarySlotLeasePeriodLength = TemporarySlotLeasePeriodLength;
	type MaxTemporarySlotPerLeasePeriod = MaxTemporarySlotPerLeasePeriod;
	type WeightInfo = weights::runtime_common_assigned_slots::WeightInfo<Runtime>;
}

impl parachains_disputes::Config for Runtime {
	type RuntimeEvent = RuntimeEvent;
	type RewardValidators = parachains_reward_points::RewardValidatorsWithEraPoints<Runtime>;
	type SlashingHandler = parachains_slashing::SlashValidatorsForDisputes<ParasSlashing>;
	type WeightInfo = weights::runtime_parachains_disputes::WeightInfo<Runtime>;
}

impl parachains_slashing::Config for Runtime {
	type KeyOwnerProofSystem = Historical;
	type KeyOwnerProof =
		<Self::KeyOwnerProofSystem as KeyOwnerProofSystem<(KeyTypeId, ValidatorId)>>::Proof;
	type KeyOwnerIdentification = <Self::KeyOwnerProofSystem as KeyOwnerProofSystem<(
		KeyTypeId,
		ValidatorId,
	)>>::IdentificationTuple;
	type HandleReports = parachains_slashing::SlashingReportHandler<
		Self::KeyOwnerIdentification,
		Offences,
		ReportLongevity,
	>;
	type WeightInfo = weights::runtime_parachains_disputes_slashing::WeightInfo<Runtime>;
	type BenchmarkingConfig = parachains_slashing::BenchConfig<300>;
}

parameter_types! {
	pub const ParaDeposit: Balance = 2000 * CENTS;
	pub const RegistrarDataDepositPerByte: Balance = deposit(0, 1);
}

impl paras_registrar::Config for Runtime {
	type RuntimeOrigin = RuntimeOrigin;
	type RuntimeEvent = RuntimeEvent;
	type Currency = Balances;
	type OnSwap = (Crowdloan, Slots, SwapLeases);
	type ParaDeposit = ParaDeposit;
	type DataDepositPerByte = RegistrarDataDepositPerByte;
	type WeightInfo = weights::runtime_common_paras_registrar::WeightInfo<Runtime>;
}

parameter_types! {
	pub const LeasePeriod: BlockNumber = 28 * DAYS;
}

impl slots::Config for Runtime {
	type RuntimeEvent = RuntimeEvent;
	type Currency = Balances;
	type Registrar = Registrar;
	type LeasePeriod = LeasePeriod;
	type LeaseOffset = ();
	type ForceOrigin = EitherOf<EnsureRoot<Self::AccountId>, LeaseAdmin>;
	type WeightInfo = weights::runtime_common_slots::WeightInfo<Runtime>;
}

parameter_types! {
	pub const CrowdloanId: PalletId = PalletId(*b"py/cfund");
	pub const SubmissionDeposit: Balance = 100 * 100 * CENTS;
	pub const MinContribution: Balance = 100 * CENTS;
	pub const RemoveKeysLimit: u32 = 500;
	// Allow 32 bytes for an additional memo to a crowdloan.
	pub const MaxMemoLength: u8 = 32;
}

impl crowdloan::Config for Runtime {
	type RuntimeEvent = RuntimeEvent;
	type PalletId = CrowdloanId;
	type SubmissionDeposit = SubmissionDeposit;
	type MinContribution = MinContribution;
	type RemoveKeysLimit = RemoveKeysLimit;
	type Registrar = Registrar;
	type Auctioneer = Auctions;
	type MaxMemoLength = MaxMemoLength;
	type WeightInfo = weights::runtime_common_crowdloan::WeightInfo<Runtime>;
}

parameter_types! {
	// The average auction is 7 days long, so this will be 70% for ending period.
	// 5 Days = 72000 Blocks @ 6 sec per block
	pub const EndingPeriod: BlockNumber = 5 * DAYS;
	// ~ 1000 samples per day -> ~ 20 blocks per sample -> 2 minute samples
	pub const SampleLength: BlockNumber = 2 * MINUTES;
}

impl auctions::Config for Runtime {
	type RuntimeEvent = RuntimeEvent;
	type Leaser = Slots;
	type Registrar = Registrar;
	type EndingPeriod = EndingPeriod;
	type SampleLength = SampleLength;
	type Randomness = pallet_babe::RandomnessFromOneEpochAgo<Runtime>;
	type InitiateOrigin = EitherOf<EnsureRoot<Self::AccountId>, AuctionAdmin>;
	type WeightInfo = weights::runtime_common_auctions::WeightInfo<Runtime>;
}

impl identity_migrator::Config for Runtime {
	type RuntimeEvent = RuntimeEvent;
	type Reaper = EnsureSigned<AccountId>;
	type ReapIdentityHandler = ToParachainIdentityReaper<Runtime, Self::AccountId>;
	type WeightInfo = weights::runtime_common_identity_migrator::WeightInfo<Runtime>;
}

parameter_types! {
	pub const PoolsPalletId: PalletId = PalletId(*b"py/nopls");
	pub const MaxPointsToBalance: u8 = 10;
}

impl pallet_nomination_pools::Config for Runtime {
	type RuntimeEvent = RuntimeEvent;
	type WeightInfo = weights::pallet_nomination_pools::WeightInfo<Self>;
	type Currency = Balances;
	type RuntimeFreezeReason = RuntimeFreezeReason;
	type RewardCounter = FixedU128;
	type BalanceToU256 = BalanceToU256;
	type U256ToBalance = U256ToBalance;
	type StakeAdapter =
		pallet_nomination_pools::adapter::DelegateStake<Self, Staking, DelegatedStaking>;
	type PostUnbondingPoolsWindow = ConstU32<4>;
	type MaxMetadataLen = ConstU32<256>;
	// we use the same number of allowed unlocking chunks as with staking.
	type MaxUnbonding = <Self as pallet_staking::Config>::MaxUnlockingChunks;
	type PalletId = PoolsPalletId;
	type MaxPointsToBalance = MaxPointsToBalance;
	type AdminOrigin = EitherOf<EnsureRoot<AccountId>, StakingAdmin>;
}

parameter_types! {
	pub const DelegatedStakingPalletId: PalletId = PalletId(*b"py/dlstk");
	pub const SlashRewardFraction: Perbill = Perbill::from_percent(1);
}

impl pallet_delegated_staking::Config for Runtime {
	type RuntimeEvent = RuntimeEvent;
	type PalletId = DelegatedStakingPalletId;
	type Currency = Balances;
	type OnSlash = ();
	type SlashRewardFraction = SlashRewardFraction;
	type RuntimeHoldReason = RuntimeHoldReason;
	type CoreStaking = Staking;
}

impl pallet_root_testing::Config for Runtime {
	type RuntimeEvent = RuntimeEvent;
}

parameter_types! {
	// The deposit configuration for the singed migration. Specially if you want to allow any signed account to do the migration (see `SignedFilter`, these deposits should be high)
	pub const MigrationSignedDepositPerItem: Balance = 1 * CENTS;
	pub const MigrationSignedDepositBase: Balance = 20 * CENTS * 100;
	pub const MigrationMaxKeyLen: u32 = 512;
}

impl pallet_asset_rate::Config for Runtime {
	type WeightInfo = weights::pallet_asset_rate::WeightInfo<Runtime>;
	type RuntimeEvent = RuntimeEvent;
	type CreateOrigin = EnsureRoot<AccountId>;
	type RemoveOrigin = EnsureRoot<AccountId>;
	type UpdateOrigin = EnsureRoot<AccountId>;
	type Currency = Balances;
	type AssetKind = <Runtime as pallet_treasury::Config>::AssetKind;
	#[cfg(feature = "runtime-benchmarks")]
	type BenchmarkHelper = runtime_common::impls::benchmarks::AssetRateArguments;
}

// Notify `coretime` pallet when a lease swap occurs
pub struct SwapLeases;
impl OnSwap for SwapLeases {
	fn on_swap(one: ParaId, other: ParaId) {
		coretime::Pallet::<Runtime>::on_legacy_lease_swap(one, other);
	}
}

#[frame_support::runtime(legacy_ordering)]
mod runtime {
	#[runtime::runtime]
	#[runtime::derive(
		RuntimeCall,
		RuntimeEvent,
		RuntimeError,
		RuntimeOrigin,
		RuntimeFreezeReason,
		RuntimeHoldReason,
		RuntimeSlashReason,
		RuntimeLockId,
		RuntimeTask
	)]
	pub struct Runtime;

	// Basic stuff; balances is uncallable initially.
	#[runtime::pallet_index(0)]
	pub type System = frame_system;

	// Babe must be before session.
	#[runtime::pallet_index(1)]
	pub type Babe = pallet_babe;

	#[runtime::pallet_index(2)]
	pub type Timestamp = pallet_timestamp;
	#[runtime::pallet_index(3)]
	pub type Indices = pallet_indices;
	#[runtime::pallet_index(4)]
	pub type Balances = pallet_balances;
	#[runtime::pallet_index(26)]
	pub type TransactionPayment = pallet_transaction_payment;

	// Consensus support.
	// Authorship must be before session in order to note author in the correct session and era.
	#[runtime::pallet_index(5)]
	pub type Authorship = pallet_authorship;
	#[runtime::pallet_index(6)]
	pub type Staking = pallet_staking;
	#[runtime::pallet_index(7)]
	pub type Offences = pallet_offences;
	#[runtime::pallet_index(27)]
	pub type Historical = session_historical;

	#[runtime::pallet_index(8)]
	pub type Session = pallet_session;
	#[runtime::pallet_index(10)]
	pub type Grandpa = pallet_grandpa;
	#[runtime::pallet_index(12)]
	pub type AuthorityDiscovery = pallet_authority_discovery;

	// Utility module.
	#[runtime::pallet_index(16)]
	pub type Utility = pallet_utility;

	// Less simple identity module.
	#[runtime::pallet_index(17)]
	pub type Identity = pallet_identity;

	// Social recovery module.
	#[runtime::pallet_index(18)]
	pub type Recovery = pallet_recovery;

	// Vesting. Usable initially, but removed once all vesting is finished.
	#[runtime::pallet_index(19)]
	pub type Vesting = pallet_vesting;

	// System scheduler.
	#[runtime::pallet_index(20)]
	pub type Scheduler = pallet_scheduler;

	// Preimage registrar.
	#[runtime::pallet_index(28)]
	pub type Preimage = pallet_preimage;

	// Sudo.
	#[runtime::pallet_index(21)]
	pub type Sudo = pallet_sudo;

	// Proxy module. Late addition.
	#[runtime::pallet_index(22)]
	pub type Proxy = pallet_proxy;

	// Multisig module. Late addition.
	#[runtime::pallet_index(23)]
	pub type Multisig = pallet_multisig;

	// Election pallet. Only works with staking, but placed here to maintain indices.
	#[runtime::pallet_index(24)]
	pub type ElectionProviderMultiPhase = pallet_election_provider_multi_phase;

	// Provides a sorted list of nominators for staking.
	#[runtime::pallet_index(25)]
	pub type VoterList = pallet_bags_list<Instance1>;

	// Nomination pools for staking.
	#[runtime::pallet_index(29)]
	pub type NominationPools = pallet_nomination_pools;

	// Fast unstake pallet = extension to staking.
	#[runtime::pallet_index(30)]
	pub type FastUnstake = pallet_fast_unstake;

	// OpenGov
	#[runtime::pallet_index(31)]
	pub type ConvictionVoting = pallet_conviction_voting;
	#[runtime::pallet_index(32)]
	pub type Referenda = pallet_referenda;
	#[runtime::pallet_index(35)]
	pub type Origins = pallet_custom_origins;
	#[runtime::pallet_index(36)]
	pub type Whitelist = pallet_whitelist;

	// Treasury
	#[runtime::pallet_index(37)]
	pub type Treasury = pallet_treasury;

	// Staking extension for delegation
	#[runtime::pallet_index(38)]
	pub type DelegatedStaking = pallet_delegated_staking;

	// Parachains pallets. Start indices at 40 to leave room.
	#[runtime::pallet_index(41)]
	pub type ParachainsOrigin = parachains_origin;
	#[runtime::pallet_index(42)]
	pub type Configuration = parachains_configuration;
	#[runtime::pallet_index(43)]
	pub type ParasShared = parachains_shared;
	#[runtime::pallet_index(44)]
	pub type ParaInclusion = parachains_inclusion;
	#[runtime::pallet_index(45)]
	pub type ParaInherent = parachains_paras_inherent;
	#[runtime::pallet_index(46)]
	pub type ParaScheduler = parachains_scheduler;
	#[runtime::pallet_index(47)]
	pub type Paras = parachains_paras;
	#[runtime::pallet_index(48)]
	pub type Initializer = parachains_initializer;
	#[runtime::pallet_index(49)]
	pub type Dmp = parachains_dmp;
	// RIP Ump 50
	#[runtime::pallet_index(51)]
	pub type Hrmp = parachains_hrmp;
	#[runtime::pallet_index(52)]
	pub type ParaSessionInfo = parachains_session_info;
	#[runtime::pallet_index(53)]
	pub type ParasDisputes = parachains_disputes;
	#[runtime::pallet_index(54)]
	pub type ParasSlashing = parachains_slashing;
	#[runtime::pallet_index(56)]
	pub type OnDemandAssignmentProvider = parachains_assigner_on_demand;
	#[runtime::pallet_index(57)]
	pub type CoretimeAssignmentProvider = parachains_assigner_coretime;

	// Parachain Onboarding Pallets. Start indices at 60 to leave room.
	#[runtime::pallet_index(60)]
	pub type Registrar = paras_registrar;
	#[runtime::pallet_index(61)]
	pub type Slots = slots;
	#[runtime::pallet_index(62)]
	pub type ParasSudoWrapper = paras_sudo_wrapper;
	#[runtime::pallet_index(63)]
	pub type Auctions = auctions;
	#[runtime::pallet_index(64)]
	pub type Crowdloan = crowdloan;
	#[runtime::pallet_index(65)]
	pub type AssignedSlots = assigned_slots;
	#[runtime::pallet_index(66)]
	pub type Coretime = coretime;

	// Pallet for sending XCM.
	#[runtime::pallet_index(99)]
	pub type XcmPallet = pallet_xcm;

	// Generalized message queue
	#[runtime::pallet_index(100)]
	pub type MessageQueue = pallet_message_queue;

	// Asset rate.
	#[runtime::pallet_index(101)]
	pub type AssetRate = pallet_asset_rate;

	// Root testing pallet.
	#[runtime::pallet_index(102)]
	pub type RootTesting = pallet_root_testing;

	// BEEFY Bridges support.
	#[runtime::pallet_index(200)]
	pub type Beefy = pallet_beefy;
	// MMR leaf construction must be after session in order to have a leaf's next_auth_set
	// refer to block<N>. See issue polkadot-fellows/runtimes#160 for details.
	#[runtime::pallet_index(201)]
	pub type Mmr = pallet_mmr;
	#[runtime::pallet_index(202)]
	pub type BeefyMmrLeaf = pallet_beefy_mmr;

	// Pallet for migrating Identity to a parachain. To be removed post-migration.
	#[runtime::pallet_index(248)]
	pub type IdentityMigrator = identity_migrator;

	// Provides a sorted list of validators for staking.
	#[runtime::pallet_index(249)]
	pub type TargetList = pallet_bags_list<Instance2>;

	// Keeps VoterList and TargetList up to date based on staking events.
	#[runtime::pallet_index(250)]
	pub type StakeTracker = pallet_stake_tracker;
}

/// The address format for describing accounts.
pub type Address = sp_runtime::MultiAddress<AccountId, ()>;
/// Block header type as expected by this runtime.
pub type Header = generic::Header<BlockNumber, BlakeTwo256>;
/// Block type as expected by this runtime.
pub type Block = generic::Block<Header, UncheckedExtrinsic>;
/// A Block signed with a Justification
pub type SignedBlock = generic::SignedBlock<Block>;
/// `BlockId` type as expected by this runtime.
pub type BlockId = generic::BlockId<Block>;
/// The `SignedExtension` to the basic transaction logic.
pub type SignedExtra = (
	frame_system::CheckNonZeroSender<Runtime>,
	frame_system::CheckSpecVersion<Runtime>,
	frame_system::CheckTxVersion<Runtime>,
	frame_system::CheckGenesis<Runtime>,
	frame_system::CheckMortality<Runtime>,
	frame_system::CheckNonce<Runtime>,
	frame_system::CheckWeight<Runtime>,
	pallet_transaction_payment::ChargeTransactionPayment<Runtime>,
	frame_metadata_hash_extension::CheckMetadataHash<Runtime>,
);

parameter_types! {
	// This is the max pools that will be migrated in the runtime upgrade. Westend has more pools
	// than this, but we want to emulate some non migrated pools. In prod runtimes, if weight is not
	// a concern, it is recommended to set to (existing pools + 10) to also account for any new
	// pools getting created before the migration is actually executed.
	pub const MaxPoolsToMigrate: u32 = 250;
}

/// All migrations that will run on the next runtime upgrade.
///
/// This contains the combined migrations of the last 10 releases. It allows to skip runtime
/// upgrades in case governance decides to do so. THE ORDER IS IMPORTANT.
pub type Migrations = migrations::Unreleased;

/// The runtime migrations per release.
#[allow(deprecated, missing_docs)]
pub mod migrations {
	use super::*;

	pub struct GetLegacyLeaseImpl;
	impl coretime::migration::GetLegacyLease<BlockNumber> for GetLegacyLeaseImpl {
		fn get_parachain_lease_in_blocks(para: ParaId) -> Option<BlockNumber> {
			let now = frame_system::Pallet::<Runtime>::block_number();
			let lease = slots::Leases::<Runtime>::get(para);
			if lease.is_empty() {
				return None;
			}
			// Lease not yet started, ignore:
			if lease.iter().any(Option::is_none) {
				return None;
			}
			let (index, _) =
				<slots::Pallet<Runtime> as Leaser<BlockNumber>>::lease_period_index(now)?;
			Some(index.saturating_add(lease.len() as u32).saturating_mul(LeasePeriod::get()))
		}
	}

	/// Unreleased migrations. Add new ones here:
<<<<<<< HEAD
	pub type Unreleased = ();
=======
	pub type Unreleased = (
		// Migrate NominationPools to `DelegateStake` adapter. This is unversioned upgrade and
		// should not be applied yet in Kusama/Polkadot.
		pallet_nomination_pools::migration::unversioned::DelegationStakeMigration<
			Runtime,
			MaxPoolsToMigrate,
		>,
		pallet_staking::migrations::v15::MigrateV14ToV15<Runtime>,
	);
>>>>>>> 49624912
}

/// Unchecked extrinsic type as expected by this runtime.
pub type UncheckedExtrinsic =
	generic::UncheckedExtrinsic<Address, RuntimeCall, Signature, SignedExtra>;
/// Executive: handles dispatch to the various modules.
pub type Executive = frame_executive::Executive<
	Runtime,
	Block,
	frame_system::ChainContext<Runtime>,
	Runtime,
	AllPalletsWithSystem,
	Migrations,
>;
/// The payload being signed in transactions.
pub type SignedPayload = generic::SignedPayload<RuntimeCall, SignedExtra>;

#[cfg(feature = "runtime-benchmarks")]
mod benches {
	frame_benchmarking::define_benchmarks!(
		// Polkadot
		// NOTE: Make sure to prefix these with `runtime_common::` so
		// the that path resolves correctly in the generated file.
		[runtime_common::assigned_slots, AssignedSlots]
		[runtime_common::auctions, Auctions]
		[runtime_common::crowdloan, Crowdloan]
		[runtime_common::identity_migrator, IdentityMigrator]
		[runtime_common::paras_registrar, Registrar]
		[runtime_common::slots, Slots]
		[runtime_parachains::configuration, Configuration]
		[runtime_parachains::disputes, ParasDisputes]
		[runtime_parachains::disputes::slashing, ParasSlashing]
		[runtime_parachains::hrmp, Hrmp]
		[runtime_parachains::inclusion, ParaInclusion]
		[runtime_parachains::initializer, Initializer]
		[runtime_parachains::paras, Paras]
		[runtime_parachains::paras_inherent, ParaInherent]
		[runtime_parachains::assigner_on_demand, OnDemandAssignmentProvider]
		[runtime_parachains::coretime, Coretime]
		// Substrate
		[pallet_bags_list, VoterList]
		[pallet_bags_list, TargetList]
		[pallet_balances, Balances]
		[pallet_conviction_voting, ConvictionVoting]
		[pallet_election_provider_multi_phase, ElectionProviderMultiPhase]
		[frame_election_provider_support, ElectionProviderBench::<Runtime>]
		[pallet_fast_unstake, FastUnstake]
		[pallet_identity, Identity]
		[pallet_indices, Indices]
		[pallet_message_queue, MessageQueue]
		[pallet_multisig, Multisig]
		[pallet_nomination_pools, NominationPoolsBench::<Runtime>]
		[pallet_offences, OffencesBench::<Runtime>]
		[pallet_preimage, Preimage]
		[pallet_proxy, Proxy]
		[pallet_recovery, Recovery]
		[pallet_referenda, Referenda]
		[pallet_scheduler, Scheduler]
		[pallet_session, SessionBench::<Runtime>]
		[pallet_staking, Staking]
		[pallet_sudo, Sudo]
		[frame_system, SystemBench::<Runtime>]
		[pallet_timestamp, Timestamp]
		[pallet_treasury, Treasury]
		[pallet_utility, Utility]
		[pallet_vesting, Vesting]
		[pallet_whitelist, Whitelist]
		[pallet_asset_rate, AssetRate]
		// XCM
		[pallet_xcm, PalletXcmExtrinsicsBenchmark::<Runtime>]
		// NOTE: Make sure you point to the individual modules below.
		[pallet_xcm_benchmarks::fungible, XcmBalances]
		[pallet_xcm_benchmarks::generic, XcmGeneric]
	);
}

sp_api::impl_runtime_apis! {
	impl sp_api::Core<Block> for Runtime {
		fn version() -> RuntimeVersion {
			VERSION
		}

		fn execute_block(block: Block) {
			Executive::execute_block(block);
		}

		fn initialize_block(header: &<Block as BlockT>::Header) -> sp_runtime::ExtrinsicInclusionMode {
			Executive::initialize_block(header)
		}
	}

	impl sp_api::Metadata<Block> for Runtime {
		fn metadata() -> OpaqueMetadata {
			OpaqueMetadata::new(Runtime::metadata().into())
		}

		fn metadata_at_version(version: u32) -> Option<OpaqueMetadata> {
			Runtime::metadata_at_version(version)
		}

		fn metadata_versions() -> sp_std::vec::Vec<u32> {
			Runtime::metadata_versions()
		}
	}

	impl block_builder_api::BlockBuilder<Block> for Runtime {
		fn apply_extrinsic(extrinsic: <Block as BlockT>::Extrinsic) -> ApplyExtrinsicResult {
			Executive::apply_extrinsic(extrinsic)
		}

		fn finalize_block() -> <Block as BlockT>::Header {
			Executive::finalize_block()
		}

		fn inherent_extrinsics(data: inherents::InherentData) -> Vec<<Block as BlockT>::Extrinsic> {
			data.create_extrinsics()
		}

		fn check_inherents(
			block: Block,
			data: inherents::InherentData,
		) -> inherents::CheckInherentsResult {
			data.check_extrinsics(&block)
		}
	}

	impl tx_pool_api::runtime_api::TaggedTransactionQueue<Block> for Runtime {
		fn validate_transaction(
			source: TransactionSource,
			tx: <Block as BlockT>::Extrinsic,
			block_hash: <Block as BlockT>::Hash,
		) -> TransactionValidity {
			Executive::validate_transaction(source, tx, block_hash)
		}
	}

	impl offchain_primitives::OffchainWorkerApi<Block> for Runtime {
		fn offchain_worker(header: &<Block as BlockT>::Header) {
			Executive::offchain_worker(header)
		}
	}

	#[api_version(11)]
	impl primitives::runtime_api::ParachainHost<Block> for Runtime {
		fn validators() -> Vec<ValidatorId> {
			parachains_runtime_api_impl::validators::<Runtime>()
		}

		fn validator_groups() -> (Vec<Vec<ValidatorIndex>>, GroupRotationInfo<BlockNumber>) {
			parachains_runtime_api_impl::validator_groups::<Runtime>()
		}

		fn availability_cores() -> Vec<CoreState<Hash, BlockNumber>> {
			parachains_runtime_api_impl::availability_cores::<Runtime>()
		}

		fn persisted_validation_data(para_id: ParaId, assumption: OccupiedCoreAssumption)
			-> Option<PersistedValidationData<Hash, BlockNumber>> {
			parachains_runtime_api_impl::persisted_validation_data::<Runtime>(para_id, assumption)
		}

		fn assumed_validation_data(
			para_id: ParaId,
			expected_persisted_validation_data_hash: Hash,
		) -> Option<(PersistedValidationData<Hash, BlockNumber>, ValidationCodeHash)> {
			parachains_runtime_api_impl::assumed_validation_data::<Runtime>(
				para_id,
				expected_persisted_validation_data_hash,
			)
		}

		fn check_validation_outputs(
			para_id: ParaId,
			outputs: primitives::CandidateCommitments,
		) -> bool {
			parachains_runtime_api_impl::check_validation_outputs::<Runtime>(para_id, outputs)
		}

		fn session_index_for_child() -> SessionIndex {
			parachains_runtime_api_impl::session_index_for_child::<Runtime>()
		}

		fn validation_code(para_id: ParaId, assumption: OccupiedCoreAssumption)
			-> Option<ValidationCode> {
			parachains_runtime_api_impl::validation_code::<Runtime>(para_id, assumption)
		}

		fn candidate_pending_availability(para_id: ParaId) -> Option<CommittedCandidateReceipt<Hash>> {
			#[allow(deprecated)]
			parachains_runtime_api_impl::candidate_pending_availability::<Runtime>(para_id)
		}

		fn candidate_events() -> Vec<CandidateEvent<Hash>> {
			parachains_runtime_api_impl::candidate_events::<Runtime, _>(|ev| {
				match ev {
					RuntimeEvent::ParaInclusion(ev) => {
						Some(ev)
					}
					_ => None,
				}
			})
		}

		fn session_info(index: SessionIndex) -> Option<SessionInfo> {
			parachains_runtime_api_impl::session_info::<Runtime>(index)
		}

		fn session_executor_params(session_index: SessionIndex) -> Option<ExecutorParams> {
			parachains_runtime_api_impl::session_executor_params::<Runtime>(session_index)
		}

		fn dmq_contents(recipient: ParaId) -> Vec<InboundDownwardMessage<BlockNumber>> {
			parachains_runtime_api_impl::dmq_contents::<Runtime>(recipient)
		}

		fn inbound_hrmp_channels_contents(
			recipient: ParaId
		) -> BTreeMap<ParaId, Vec<InboundHrmpMessage<BlockNumber>>> {
			parachains_runtime_api_impl::inbound_hrmp_channels_contents::<Runtime>(recipient)
		}

		fn validation_code_by_hash(hash: ValidationCodeHash) -> Option<ValidationCode> {
			parachains_runtime_api_impl::validation_code_by_hash::<Runtime>(hash)
		}

		fn on_chain_votes() -> Option<ScrapedOnChainVotes<Hash>> {
			parachains_runtime_api_impl::on_chain_votes::<Runtime>()
		}

		fn submit_pvf_check_statement(
			stmt: PvfCheckStatement,
			signature: ValidatorSignature,
		) {
			parachains_runtime_api_impl::submit_pvf_check_statement::<Runtime>(stmt, signature)
		}

		fn pvfs_require_precheck() -> Vec<ValidationCodeHash> {
			parachains_runtime_api_impl::pvfs_require_precheck::<Runtime>()
		}

		fn validation_code_hash(para_id: ParaId, assumption: OccupiedCoreAssumption)
			-> Option<ValidationCodeHash>
		{
			parachains_runtime_api_impl::validation_code_hash::<Runtime>(para_id, assumption)
		}

		fn disputes() -> Vec<(SessionIndex, CandidateHash, DisputeState<BlockNumber>)> {
			parachains_runtime_api_impl::get_session_disputes::<Runtime>()
		}

		fn unapplied_slashes(
		) -> Vec<(SessionIndex, CandidateHash, slashing::PendingSlashes)> {
			parachains_runtime_api_impl::unapplied_slashes::<Runtime>()
		}

		fn key_ownership_proof(
			validator_id: ValidatorId,
		) -> Option<slashing::OpaqueKeyOwnershipProof> {
			use parity_scale_codec::Encode;

			Historical::prove((PARACHAIN_KEY_TYPE_ID, validator_id))
				.map(|p| p.encode())
				.map(slashing::OpaqueKeyOwnershipProof::new)
		}

		fn submit_report_dispute_lost(
			dispute_proof: slashing::DisputeProof,
			key_ownership_proof: slashing::OpaqueKeyOwnershipProof,
		) -> Option<()> {
			parachains_runtime_api_impl::submit_unsigned_slashing_report::<Runtime>(
				dispute_proof,
				key_ownership_proof,
			)
		}

		fn minimum_backing_votes() -> u32 {
			parachains_runtime_api_impl::minimum_backing_votes::<Runtime>()
		}

		fn para_backing_state(para_id: ParaId) -> Option<primitives::async_backing::BackingState> {
			parachains_runtime_api_impl::backing_state::<Runtime>(para_id)
		}

		fn async_backing_params() -> primitives::AsyncBackingParams {
			parachains_runtime_api_impl::async_backing_params::<Runtime>()
		}

		fn approval_voting_params() -> ApprovalVotingParams {
			parachains_runtime_api_impl::approval_voting_params::<Runtime>()
		}

		fn disabled_validators() -> Vec<ValidatorIndex> {
			parachains_runtime_api_impl::disabled_validators::<Runtime>()
		}

		fn node_features() -> NodeFeatures {
			parachains_runtime_api_impl::node_features::<Runtime>()
		}

		fn claim_queue() -> BTreeMap<CoreIndex, VecDeque<ParaId>> {
			vstaging_parachains_runtime_api_impl::claim_queue::<Runtime>()
		}

		fn candidates_pending_availability(para_id: ParaId) -> Vec<CommittedCandidateReceipt<Hash>> {
			vstaging_parachains_runtime_api_impl::candidates_pending_availability::<Runtime>(para_id)
		}
	}

	impl beefy_primitives::BeefyApi<Block, BeefyId> for Runtime {
		fn beefy_genesis() -> Option<BlockNumber> {
			pallet_beefy::GenesisBlock::<Runtime>::get()
		}

		fn validator_set() -> Option<beefy_primitives::ValidatorSet<BeefyId>> {
			Beefy::validator_set()
		}

		fn submit_report_equivocation_unsigned_extrinsic(
			equivocation_proof: beefy_primitives::DoubleVotingProof<
				BlockNumber,
				BeefyId,
				BeefySignature,
			>,
			key_owner_proof: beefy_primitives::OpaqueKeyOwnershipProof,
		) -> Option<()> {
			let key_owner_proof = key_owner_proof.decode()?;

			Beefy::submit_unsigned_equivocation_report(
				equivocation_proof,
				key_owner_proof,
			)
		}

		fn generate_key_ownership_proof(
			_set_id: beefy_primitives::ValidatorSetId,
			authority_id: BeefyId,
		) -> Option<beefy_primitives::OpaqueKeyOwnershipProof> {
			use parity_scale_codec::Encode;

			Historical::prove((beefy_primitives::KEY_TYPE, authority_id))
				.map(|p| p.encode())
				.map(beefy_primitives::OpaqueKeyOwnershipProof::new)
		}
	}

	impl mmr::MmrApi<Block, Hash, BlockNumber> for Runtime {
		fn mmr_root() -> Result<mmr::Hash, mmr::Error> {
			Ok(pallet_mmr::RootHash::<Runtime>::get())
		}

		fn mmr_leaf_count() -> Result<mmr::LeafIndex, mmr::Error> {
			Ok(pallet_mmr::NumberOfLeaves::<Runtime>::get())
		}

		fn generate_proof(
			block_numbers: Vec<BlockNumber>,
			best_known_block_number: Option<BlockNumber>,
		) -> Result<(Vec<mmr::EncodableOpaqueLeaf>, mmr::LeafProof<mmr::Hash>), mmr::Error> {
			Mmr::generate_proof(block_numbers, best_known_block_number).map(
				|(leaves, proof)| {
					(
						leaves
							.into_iter()
							.map(|leaf| mmr::EncodableOpaqueLeaf::from_leaf(&leaf))
							.collect(),
						proof,
					)
				},
			)
		}

		fn verify_proof(leaves: Vec<mmr::EncodableOpaqueLeaf>, proof: mmr::LeafProof<mmr::Hash>)
			-> Result<(), mmr::Error>
		{
			let leaves = leaves.into_iter().map(|leaf|
				leaf.into_opaque_leaf()
				.try_decode()
				.ok_or(mmr::Error::Verify)).collect::<Result<Vec<mmr::Leaf>, mmr::Error>>()?;
			Mmr::verify_leaves(leaves, proof)
		}

		fn verify_proof_stateless(
			root: mmr::Hash,
			leaves: Vec<mmr::EncodableOpaqueLeaf>,
			proof: mmr::LeafProof<mmr::Hash>
		) -> Result<(), mmr::Error> {
			let nodes = leaves.into_iter().map(|leaf|mmr::DataOrHash::Data(leaf.into_opaque_leaf())).collect();
			pallet_mmr::verify_leaves_proof::<mmr::Hashing, _>(root, nodes, proof)
		}
	}

	impl pallet_beefy_mmr::BeefyMmrApi<Block, Hash> for RuntimeApi {
		fn authority_set_proof() -> beefy_primitives::mmr::BeefyAuthoritySet<Hash> {
			BeefyMmrLeaf::authority_set_proof()
		}

		fn next_authority_set_proof() -> beefy_primitives::mmr::BeefyNextAuthoritySet<Hash> {
			BeefyMmrLeaf::next_authority_set_proof()
		}
	}

	impl fg_primitives::GrandpaApi<Block> for Runtime {
		fn grandpa_authorities() -> Vec<(GrandpaId, u64)> {
			Grandpa::grandpa_authorities()
		}

		fn current_set_id() -> fg_primitives::SetId {
			Grandpa::current_set_id()
		}

		fn submit_report_equivocation_unsigned_extrinsic(
			equivocation_proof: fg_primitives::EquivocationProof<
				<Block as BlockT>::Hash,
				sp_runtime::traits::NumberFor<Block>,
			>,
			key_owner_proof: fg_primitives::OpaqueKeyOwnershipProof,
		) -> Option<()> {
			let key_owner_proof = key_owner_proof.decode()?;

			Grandpa::submit_unsigned_equivocation_report(
				equivocation_proof,
				key_owner_proof,
			)
		}

		fn generate_key_ownership_proof(
			_set_id: fg_primitives::SetId,
			authority_id: fg_primitives::AuthorityId,
		) -> Option<fg_primitives::OpaqueKeyOwnershipProof> {
			use parity_scale_codec::Encode;

			Historical::prove((fg_primitives::KEY_TYPE, authority_id))
				.map(|p| p.encode())
				.map(fg_primitives::OpaqueKeyOwnershipProof::new)
		}
	}

	impl babe_primitives::BabeApi<Block> for Runtime {
		fn configuration() -> babe_primitives::BabeConfiguration {
			let epoch_config = Babe::epoch_config().unwrap_or(BABE_GENESIS_EPOCH_CONFIG);
			babe_primitives::BabeConfiguration {
				slot_duration: Babe::slot_duration(),
				epoch_length: EpochDuration::get(),
				c: epoch_config.c,
				authorities: Babe::authorities().to_vec(),
				randomness: Babe::randomness(),
				allowed_slots: epoch_config.allowed_slots,
			}
		}

		fn current_epoch_start() -> babe_primitives::Slot {
			Babe::current_epoch_start()
		}

		fn current_epoch() -> babe_primitives::Epoch {
			Babe::current_epoch()
		}

		fn next_epoch() -> babe_primitives::Epoch {
			Babe::next_epoch()
		}

		fn generate_key_ownership_proof(
			_slot: babe_primitives::Slot,
			authority_id: babe_primitives::AuthorityId,
		) -> Option<babe_primitives::OpaqueKeyOwnershipProof> {
			use parity_scale_codec::Encode;

			Historical::prove((babe_primitives::KEY_TYPE, authority_id))
				.map(|p| p.encode())
				.map(babe_primitives::OpaqueKeyOwnershipProof::new)
		}

		fn submit_report_equivocation_unsigned_extrinsic(
			equivocation_proof: babe_primitives::EquivocationProof<<Block as BlockT>::Header>,
			key_owner_proof: babe_primitives::OpaqueKeyOwnershipProof,
		) -> Option<()> {
			let key_owner_proof = key_owner_proof.decode()?;

			Babe::submit_unsigned_equivocation_report(
				equivocation_proof,
				key_owner_proof,
			)
		}
	}

	impl authority_discovery_primitives::AuthorityDiscoveryApi<Block> for Runtime {
		fn authorities() -> Vec<AuthorityDiscoveryId> {
			parachains_runtime_api_impl::relevant_authority_ids::<Runtime>()
		}
	}

	impl sp_session::SessionKeys<Block> for Runtime {
		fn generate_session_keys(seed: Option<Vec<u8>>) -> Vec<u8> {
			SessionKeys::generate(seed)
		}

		fn decode_session_keys(
			encoded: Vec<u8>,
		) -> Option<Vec<(Vec<u8>, sp_core::crypto::KeyTypeId)>> {
			SessionKeys::decode_into_raw_public_keys(&encoded)
		}
	}

	impl frame_system_rpc_runtime_api::AccountNonceApi<Block, AccountId, Nonce> for Runtime {
		fn account_nonce(account: AccountId) -> Nonce {
			System::account_nonce(account)
		}
	}

	impl pallet_transaction_payment_rpc_runtime_api::TransactionPaymentApi<
		Block,
		Balance,
	> for Runtime {
		fn query_info(uxt: <Block as BlockT>::Extrinsic, len: u32) -> RuntimeDispatchInfo<Balance> {
			TransactionPayment::query_info(uxt, len)
		}
		fn query_fee_details(uxt: <Block as BlockT>::Extrinsic, len: u32) -> FeeDetails<Balance> {
			TransactionPayment::query_fee_details(uxt, len)
		}
		fn query_weight_to_fee(weight: Weight) -> Balance {
			TransactionPayment::weight_to_fee(weight)
		}
		fn query_length_to_fee(length: u32) -> Balance {
			TransactionPayment::length_to_fee(length)
		}
	}

	impl pallet_transaction_payment_rpc_runtime_api::TransactionPaymentCallApi<Block, Balance, RuntimeCall>
		for Runtime
	{
		fn query_call_info(call: RuntimeCall, len: u32) -> RuntimeDispatchInfo<Balance> {
			TransactionPayment::query_call_info(call, len)
		}
		fn query_call_fee_details(call: RuntimeCall, len: u32) -> FeeDetails<Balance> {
			TransactionPayment::query_call_fee_details(call, len)
		}
		fn query_weight_to_fee(weight: Weight) -> Balance {
			TransactionPayment::weight_to_fee(weight)
		}
		fn query_length_to_fee(length: u32) -> Balance {
			TransactionPayment::length_to_fee(length)
		}
	}

	impl xcm_fee_payment_runtime_api::fees::XcmPaymentApi<Block> for Runtime {
		fn query_acceptable_payment_assets(xcm_version: xcm::Version) -> Result<Vec<VersionedAssetId>, XcmPaymentApiError> {
			let acceptable_assets = vec![AssetId(xcm_config::TokenLocation::get())];
			XcmPallet::query_acceptable_payment_assets(xcm_version, acceptable_assets)
		}

		fn query_weight_to_asset_fee(weight: Weight, asset: VersionedAssetId) -> Result<u128, XcmPaymentApiError> {
			match asset.try_as::<AssetId>() {
				Ok(asset_id) if asset_id.0 == xcm_config::TokenLocation::get() => {
					// for native token
					Ok(WeightToFee::weight_to_fee(&weight))
				},
				Ok(asset_id) => {
					log::trace!(target: "xcm::xcm_fee_payment_runtime_api", "query_weight_to_asset_fee - unhandled asset_id: {asset_id:?}!");
					Err(XcmPaymentApiError::AssetNotFound)
				},
				Err(_) => {
					log::trace!(target: "xcm::xcm_fee_payment_runtime_api", "query_weight_to_asset_fee - failed to convert asset: {asset:?}!");
					Err(XcmPaymentApiError::VersionedConversionFailed)
				}
			}
		}

		fn query_xcm_weight(message: VersionedXcm<()>) -> Result<Weight, XcmPaymentApiError> {
			XcmPallet::query_xcm_weight(message)
		}

		fn query_delivery_fees(destination: VersionedLocation, message: VersionedXcm<()>) -> Result<VersionedAssets, XcmPaymentApiError> {
			XcmPallet::query_delivery_fees(destination, message)
		}
	}

	impl xcm_fee_payment_runtime_api::dry_run::DryRunApi<Block, RuntimeCall, RuntimeEvent, OriginCaller> for Runtime {
		fn dry_run_call(origin: OriginCaller, call: RuntimeCall) -> Result<CallDryRunEffects<RuntimeEvent>, XcmDryRunApiError> {
			XcmPallet::dry_run_call::<Runtime, xcm_config::XcmRouter, OriginCaller, RuntimeCall>(origin, call)
		}

		fn dry_run_xcm(origin_location: VersionedLocation, xcm: VersionedXcm<RuntimeCall>) -> Result<XcmDryRunEffects<RuntimeEvent>, XcmDryRunApiError> {
			XcmPallet::dry_run_xcm::<Runtime, xcm_config::XcmRouter, RuntimeCall, xcm_config::XcmConfig>(origin_location, xcm)
		}
	}

	impl pallet_nomination_pools_runtime_api::NominationPoolsApi<
		Block,
		AccountId,
		Balance,
	> for Runtime {
		fn pending_rewards(member: AccountId) -> Balance {
			NominationPools::api_pending_rewards(member).unwrap_or_default()
		}

		fn points_to_balance(pool_id: pallet_nomination_pools::PoolId, points: Balance) -> Balance {
			NominationPools::api_points_to_balance(pool_id, points)
		}

		fn balance_to_points(pool_id: pallet_nomination_pools::PoolId, new_funds: Balance) -> Balance {
			NominationPools::api_balance_to_points(pool_id, new_funds)
		}

		fn pool_pending_slash(pool_id: pallet_nomination_pools::PoolId) -> Balance {
			NominationPools::api_pool_pending_slash(pool_id)
		}

		fn member_pending_slash(member: AccountId) -> Balance {
			NominationPools::api_member_pending_slash(member)
		}

		fn pool_needs_delegate_migration(pool_id: pallet_nomination_pools::PoolId) -> bool {
			NominationPools::api_pool_needs_delegate_migration(pool_id)
		}

		fn member_needs_delegate_migration(member: AccountId) -> bool {
			NominationPools::api_member_needs_delegate_migration(member)
		}
	}

	impl pallet_staking_runtime_api::StakingApi<Block, Balance, AccountId> for Runtime {
		fn nominations_quota(balance: Balance) -> u32 {
			Staking::api_nominations_quota(balance)
		}

		fn eras_stakers_page_count(era: sp_staking::EraIndex, account: AccountId) -> sp_staking::Page {
			Staking::api_eras_stakers_page_count(era, account)
		}

		fn pending_rewards(era: sp_staking::EraIndex, account: AccountId) -> bool {
			Staking::api_pending_rewards(era, account)
		}
	}

	#[cfg(feature = "try-runtime")]
	impl frame_try_runtime::TryRuntime<Block> for Runtime {
		fn on_runtime_upgrade(checks: frame_try_runtime::UpgradeCheckSelect) -> (Weight, Weight) {
			log::info!("try-runtime::on_runtime_upgrade westend.");
			let weight = Executive::try_runtime_upgrade(checks).unwrap();
			(weight, BlockWeights::get().max_block)
		}

		fn execute_block(
			block: Block,
			state_root_check: bool,
			signature_check: bool,
			select: frame_try_runtime::TryStateSelect,
		) -> Weight {
			// NOTE: intentional unwrap: we don't want to propagate the error backwards, and want to
			// have a backtrace here.
			Executive::try_execute_block(block, state_root_check, signature_check, select).unwrap()
		}
	}

	#[cfg(feature = "runtime-benchmarks")]
	impl frame_benchmarking::Benchmark<Block> for Runtime {
		fn benchmark_metadata(extra: bool) -> (
			Vec<frame_benchmarking::BenchmarkList>,
			Vec<frame_support::traits::StorageInfo>,
		) {
			use frame_benchmarking::{Benchmarking, BenchmarkList};
			use frame_support::traits::StorageInfoTrait;

			use pallet_session_benchmarking::Pallet as SessionBench;
			use pallet_offences_benchmarking::Pallet as OffencesBench;
			use pallet_election_provider_support_benchmarking::Pallet as ElectionProviderBench;
			use pallet_xcm::benchmarking::Pallet as PalletXcmExtrinsicsBenchmark;
			use frame_system_benchmarking::Pallet as SystemBench;
			use pallet_nomination_pools_benchmarking::Pallet as NominationPoolsBench;

			type XcmBalances = pallet_xcm_benchmarks::fungible::Pallet::<Runtime>;
			type XcmGeneric = pallet_xcm_benchmarks::generic::Pallet::<Runtime>;

			let mut list = Vec::<BenchmarkList>::new();
			list_benchmarks!(list, extra);

			let storage_info = AllPalletsWithSystem::storage_info();
			return (list, storage_info)
		}

		fn dispatch_benchmark(
			config: frame_benchmarking::BenchmarkConfig,
		) -> Result<
			Vec<frame_benchmarking::BenchmarkBatch>,
			sp_runtime::RuntimeString,
		> {
			use frame_support::traits::WhitelistedStorageKeys;
			use frame_benchmarking::{Benchmarking, BenchmarkBatch, BenchmarkError};
			use sp_storage::TrackedStorageKey;
			// Trying to add benchmarks directly to some pallets caused cyclic dependency issues.
			// To get around that, we separated the benchmarks into its own crate.
			use pallet_session_benchmarking::Pallet as SessionBench;
			use pallet_offences_benchmarking::Pallet as OffencesBench;
			use pallet_election_provider_support_benchmarking::Pallet as ElectionProviderBench;
			use pallet_xcm::benchmarking::Pallet as PalletXcmExtrinsicsBenchmark;
			use frame_system_benchmarking::Pallet as SystemBench;
			use pallet_nomination_pools_benchmarking::Pallet as NominationPoolsBench;

			impl pallet_session_benchmarking::Config for Runtime {}
			impl pallet_offences_benchmarking::Config for Runtime {}
			impl pallet_election_provider_support_benchmarking::Config for Runtime {}

			use xcm_config::{AssetHub, TokenLocation};

			parameter_types! {
				pub ExistentialDepositAsset: Option<Asset> = Some((
					TokenLocation::get(),
					ExistentialDeposit::get()
				).into());
				pub AssetHubParaId: ParaId = westend_runtime_constants::system_parachain::ASSET_HUB_ID.into();
				pub const RandomParaId: ParaId = ParaId::new(43211234);
			}

			impl pallet_xcm::benchmarking::Config for Runtime {
				type DeliveryHelper = (
					runtime_common::xcm_sender::ToParachainDeliveryHelper<
						xcm_config::XcmConfig,
						ExistentialDepositAsset,
						xcm_config::PriceForChildParachainDelivery,
						AssetHubParaId,
						(),
					>,
					runtime_common::xcm_sender::ToParachainDeliveryHelper<
						xcm_config::XcmConfig,
						ExistentialDepositAsset,
						xcm_config::PriceForChildParachainDelivery,
						RandomParaId,
						(),
					>
				);

				fn reachable_dest() -> Option<Location> {
					Some(crate::xcm_config::AssetHub::get())
				}

				fn teleportable_asset_and_dest() -> Option<(Asset, Location)> {
					// Relay/native token can be teleported to/from AH.
					Some((
						Asset { fun: Fungible(ExistentialDeposit::get()), id: AssetId(Here.into()) },
						crate::xcm_config::AssetHub::get(),
					))
				}

				fn reserve_transferable_asset_and_dest() -> Option<(Asset, Location)> {
					// Relay can reserve transfer native token to some random parachain.
					Some((
						Asset {
							fun: Fungible(ExistentialDeposit::get()),
							id: AssetId(Here.into())
						},
						crate::Junction::Parachain(RandomParaId::get().into()).into(),
					))
				}

				fn set_up_complex_asset_transfer(
				) -> Option<(Assets, u32, Location, Box<dyn FnOnce()>)> {
					// Relay supports only native token, either reserve transfer it to non-system parachains,
					// or teleport it to system parachain. Use the teleport case for benchmarking as it's
					// slightly heavier.

					// Relay/native token can be teleported to/from AH.
					let native_location = Here.into();
					let dest = crate::xcm_config::AssetHub::get();
					pallet_xcm::benchmarking::helpers::native_teleport_as_asset_transfer::<Runtime>(
						native_location,
						dest
					)
				}

				fn get_asset() -> Asset {
					Asset {
						id: AssetId(Location::here()),
						fun: Fungible(ExistentialDeposit::get()),
					}
				}
			}
			impl frame_system_benchmarking::Config for Runtime {}
			impl pallet_nomination_pools_benchmarking::Config for Runtime {}
			impl runtime_parachains::disputes::slashing::benchmarking::Config for Runtime {}

			use xcm::latest::{
				AssetId, Fungibility::*, InteriorLocation, Junction, Junctions::*,
				Asset, Assets, Location, NetworkId, Response,
			};

			impl pallet_xcm_benchmarks::Config for Runtime {
				type XcmConfig = xcm_config::XcmConfig;
				type AccountIdConverter = xcm_config::LocationConverter;
				type DeliveryHelper = runtime_common::xcm_sender::ToParachainDeliveryHelper<
					xcm_config::XcmConfig,
					ExistentialDepositAsset,
					xcm_config::PriceForChildParachainDelivery,
					AssetHubParaId,
					(),
				>;
				fn valid_destination() -> Result<Location, BenchmarkError> {
					Ok(AssetHub::get())
				}
				fn worst_case_holding(_depositable_count: u32) -> Assets {
					// Westend only knows about WND.
					vec![Asset{
						id: AssetId(TokenLocation::get()),
						fun: Fungible(1_000_000 * UNITS),
					}].into()
				}
			}

			parameter_types! {
				pub TrustedTeleporter: Option<(Location, Asset)> = Some((
					AssetHub::get(),
					Asset { fun: Fungible(1 * UNITS), id: AssetId(TokenLocation::get()) },
				));
				pub const TrustedReserve: Option<(Location, Asset)> = None;
			}

			impl pallet_xcm_benchmarks::fungible::Config for Runtime {
				type TransactAsset = Balances;

				type CheckedAccount = xcm_config::LocalCheckAccount;
				type TrustedTeleporter = TrustedTeleporter;
				type TrustedReserve = TrustedReserve;

				fn get_asset() -> Asset {
					Asset {
						id: AssetId(TokenLocation::get()),
						fun: Fungible(1 * UNITS),
					}
				}
			}

			impl pallet_xcm_benchmarks::generic::Config for Runtime {
				type TransactAsset = Balances;
				type RuntimeCall = RuntimeCall;

				fn worst_case_response() -> (u64, Response) {
					(0u64, Response::Version(Default::default()))
				}

				fn worst_case_asset_exchange() -> Result<(Assets, Assets), BenchmarkError> {
					// Westend doesn't support asset exchanges
					Err(BenchmarkError::Skip)
				}

				fn universal_alias() -> Result<(Location, Junction), BenchmarkError> {
					// The XCM executor of Westend doesn't have a configured `UniversalAliases`
					Err(BenchmarkError::Skip)
				}

				fn transact_origin_and_runtime_call() -> Result<(Location, RuntimeCall), BenchmarkError> {
					Ok((AssetHub::get(), frame_system::Call::remark_with_event { remark: vec![] }.into()))
				}

				fn subscribe_origin() -> Result<Location, BenchmarkError> {
					Ok(AssetHub::get())
				}

				fn claimable_asset() -> Result<(Location, Location, Assets), BenchmarkError> {
					let origin = AssetHub::get();
					let assets: Assets = (AssetId(TokenLocation::get()), 1_000 * UNITS).into();
					let ticket = Location { parents: 0, interior: Here };
					Ok((origin, ticket, assets))
				}

				fn fee_asset() -> Result<Asset, BenchmarkError> {
					Ok(Asset {
						id: AssetId(TokenLocation::get()),
						fun: Fungible(1_000_000 * UNITS),
					})
				}

				fn unlockable_asset() -> Result<(Location, Location, Asset), BenchmarkError> {
					// Westend doesn't support asset locking
					Err(BenchmarkError::Skip)
				}

				fn export_message_origin_and_destination(
				) -> Result<(Location, NetworkId, InteriorLocation), BenchmarkError> {
					// Westend doesn't support exporting messages
					Err(BenchmarkError::Skip)
				}

				fn alias_origin() -> Result<(Location, Location), BenchmarkError> {
					// The XCM executor of Westend doesn't have a configured `Aliasers`
					Err(BenchmarkError::Skip)
				}
			}

			type XcmBalances = pallet_xcm_benchmarks::fungible::Pallet::<Runtime>;
			type XcmGeneric = pallet_xcm_benchmarks::generic::Pallet::<Runtime>;

			let whitelist: Vec<TrackedStorageKey> = AllPalletsWithSystem::whitelisted_storage_keys();

			let mut batches = Vec::<BenchmarkBatch>::new();
			let params = (&config, &whitelist);

			add_benchmarks!(params, batches);

			Ok(batches)
		}
	}

	impl sp_genesis_builder::GenesisBuilder<Block> for Runtime {
		fn build_state(config: Vec<u8>) -> sp_genesis_builder::Result {
			build_state::<RuntimeGenesisConfig>(config)
		}

		fn get_preset(id: &Option<sp_genesis_builder::PresetId>) -> Option<Vec<u8>> {
			get_preset::<RuntimeGenesisConfig>(id, |_| None)
		}

		fn preset_names() -> Vec<sp_genesis_builder::PresetId> {
			vec![]
		}
	}
}

#[cfg(all(test, feature = "try-runtime"))]
mod remote_tests {
	use super::*;
	use frame_try_runtime::{runtime_decl_for_try_runtime::TryRuntime, UpgradeCheckSelect};
	use remote_externalities::{
		Builder, Mode, OfflineConfig, OnlineConfig, SnapshotConfig, Transport,
	};
	use std::env::var;

	#[tokio::test]
	async fn run_migrations() {
		if var("RUN_MIGRATION_TESTS").is_err() {
			return;
		}

		sp_tracing::try_init_simple();
		let transport: Transport =
			var("WS").unwrap_or("wss://westend-rpc.polkadot.io:443".to_string()).into();
		let maybe_state_snapshot: Option<SnapshotConfig> = var("SNAP").map(|s| s.into()).ok();
		let mut ext = Builder::<Block>::default()
			.mode(if let Some(state_snapshot) = maybe_state_snapshot {
				Mode::OfflineOrElseOnline(
					OfflineConfig { state_snapshot: state_snapshot.clone() },
					OnlineConfig {
						transport,
						state_snapshot: Some(state_snapshot),
						..Default::default()
					},
				)
			} else {
				Mode::Online(OnlineConfig { transport, ..Default::default() })
			})
			.build()
			.await
			.unwrap();
		ext.execute_with(|| Runtime::on_runtime_upgrade(UpgradeCheckSelect::PreAndPost));
	}

	#[tokio::test]
	async fn try_stake_tracker_migrate() {
		use frame_support::migrations::SteppedMigration;
		sp_tracing::try_init_simple();
		let transport: Transport = var("WS")
			.unwrap_or(
				// "wss://kusama-rpc.polkadot.io:443"
				"ws://127.0.0.1:9900".to_string(),
			)
			.into();

		let maybe_state_snapshot: Option<SnapshotConfig> = var("SNAP").map(|s| s.into()).ok();

		let mut ext = Builder::<Block>::default()
			.mode(if let Some(state_snapshot) = maybe_state_snapshot {
				Mode::OfflineOrElseOnline(
					OfflineConfig { state_snapshot: state_snapshot.clone() },
					OnlineConfig {
						transport,
						state_snapshot: Some(state_snapshot),
						pallets: vec!["staking".into(), "stake-tracker".into()],
						..Default::default()
					},
				)
			} else {
				Mode::Online(OnlineConfig { transport, ..Default::default() })
			})
			.build()
			.await
			.unwrap();

		ext.execute_with(|| {
			//let mut meter = WeightMeter::with_limit(Weight::from_parts(100_779_206_000,
			// 10477090));
			let mut meter = WeightMeter::new();
			let mut cursor = None;
			loop {
				cursor = pallet_staking::migrations::v13_stake_tracker::MigrationV13::<
					Runtime,
					weights::pallet_staking::WeightInfo<Runtime>,
				>::step(cursor, &mut meter)
				.unwrap();

				if cursor.is_none() {
					// run the try-state at the end.
					Staking::do_try_state(frame_system::Pallet::<Runtime>::block_number())
						.map_err(|err| {
							log::error!(" 🕵️‍♂️ try_state failure: {:?}", err);
							err
						})
						.unwrap();

					break;
				}
			}
		});
	}
}

mod clean_state_migration {
	use super::Runtime;
	#[cfg(feature = "try-runtime")]
	use super::Vec;
	use frame_support::{pallet_prelude::*, storage_alias, traits::OnRuntimeUpgrade};
	use pallet_state_trie_migration::MigrationLimits;

	#[storage_alias]
	type AutoLimits = StorageValue<StateTrieMigration, Option<MigrationLimits>, ValueQuery>;

	// Actual type of value is `MigrationTask<T>`, putting a dummy
	// one to avoid the trait constraint on T.
	// Since we only use `kill` it is fine.
	#[storage_alias]
	type MigrationProcess = StorageValue<StateTrieMigration, u32, ValueQuery>;

	#[storage_alias]
	type SignedMigrationMaxLimits = StorageValue<StateTrieMigration, MigrationLimits, OptionQuery>;

	/// Initialize an automatic migration process.
	pub struct CleanMigrate;

	impl OnRuntimeUpgrade for CleanMigrate {
		#[cfg(feature = "try-runtime")]
		fn pre_upgrade() -> Result<Vec<u8>, sp_runtime::TryRuntimeError> {
			Ok(Default::default())
		}

		fn on_runtime_upgrade() -> frame_support::weights::Weight {
			MigrationProcess::kill();
			AutoLimits::kill();
			SignedMigrationMaxLimits::kill();
			<Runtime as frame_system::Config>::DbWeight::get().writes(3)
		}

		#[cfg(feature = "try-runtime")]
		fn post_upgrade(_state: Vec<u8>) -> Result<(), sp_runtime::TryRuntimeError> {
			frame_support::ensure!(
				!AutoLimits::exists() && !SignedMigrationMaxLimits::exists(),
				"State migration clean.",
			);
			Ok(())
		}
	}
}<|MERGE_RESOLUTION|>--- conflicted
+++ resolved
@@ -1705,9 +1705,6 @@
 	}
 
 	/// Unreleased migrations. Add new ones here:
-<<<<<<< HEAD
-	pub type Unreleased = ();
-=======
 	pub type Unreleased = (
 		// Migrate NominationPools to `DelegateStake` adapter. This is unversioned upgrade and
 		// should not be applied yet in Kusama/Polkadot.
@@ -1717,7 +1714,6 @@
 		>,
 		pallet_staking::migrations::v15::MigrateV14ToV15<Runtime>,
 	);
->>>>>>> 49624912
 }
 
 /// Unchecked extrinsic type as expected by this runtime.
