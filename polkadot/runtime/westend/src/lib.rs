// Copyright (C) Parity Technologies (UK) Ltd.
// This file is part of Polkadot.

// Polkadot is free software: you can redistribute it and/or modify
// it under the terms of the GNU General Public License as published by
// the Free Software Foundation, either version 3 of the License, or
// (at your option) any later version.

// Polkadot is distributed in the hope that it will be useful,
// but WITHOUT ANY WARRANTY; without even the implied warranty of
// MERCHANTABILITY or FITNESS FOR A PARTICULAR PURPOSE.  See the
// GNU General Public License for more details.

// You should have received a copy of the GNU General Public License
// along with Polkadot.  If not, see <http://www.gnu.org/licenses/>.

//! The Westend runtime. This can be compiled with `#[no_std]`, ready for Wasm.

#![cfg_attr(not(feature = "std"), no_std)]
// `#[frame_support::runtime]!` does a lot of recursion and requires us to increase the limit.
#![recursion_limit = "512"]

use authority_discovery_primitives::AuthorityId as AuthorityDiscoveryId;
use beefy_primitives::{
	ecdsa_crypto::{AuthorityId as BeefyId, Signature as BeefySignature},
	mmr::{BeefyDataProvider, MmrLeafVersion},
};
use frame_election_provider_support::{bounds::ElectionBoundsBuilder, onchain, SequentialPhragmen};
use frame_support::{
	derive_impl,
	genesis_builder_helper::{build_state, get_preset},
	parameter_types,
	traits::{
		fungible::HoldConsideration, tokens::UnityOrOuterConversion, ConstU32, Contains, EitherOf,
		EitherOfDiverse, EverythingBut, FromContains, InstanceFilter, KeyOwnerProofSystem,
		LinearStoragePrice, ProcessMessage, ProcessMessageError, WithdrawReasons,
	},
	weights::{ConstantMultiplier, WeightMeter, WeightToFee as _},
	PalletId,
};
use frame_system::{EnsureRoot, EnsureSigned};
use pallet_grandpa::{fg_primitives, AuthorityId as GrandpaId};
use pallet_identity::legacy::IdentityInfo;
use pallet_session::historical as session_historical;
use pallet_transaction_payment::{FeeDetails, FungibleAdapter, RuntimeDispatchInfo};
use parity_scale_codec::{Decode, Encode, MaxEncodedLen};
use primitives::{
	slashing, AccountId, AccountIndex, ApprovalVotingParams, Balance, BlockNumber, CandidateEvent,
	CandidateHash, CommittedCandidateReceipt, CoreIndex, CoreState, DisputeState, ExecutorParams,
	GroupRotationInfo, Hash, Id as ParaId, InboundDownwardMessage, InboundHrmpMessage, Moment,
	NodeFeatures, Nonce, OccupiedCoreAssumption, PersistedValidationData, PvfCheckStatement,
	ScrapedOnChainVotes, SessionInfo, Signature, ValidationCode, ValidationCodeHash, ValidatorId,
	ValidatorIndex, ValidatorSignature, PARACHAIN_KEY_TYPE_ID,
};
use runtime_common::{
	assigned_slots, auctions, crowdloan,
	elections::OnChainAccuracy,
	identity_migrator, impl_runtime_weights,
	impls::{
		ContainsParts, LocatableAssetConverter, ToAuthor, VersionedLocatableAsset,
		VersionedLocationConverter,
	},
	paras_registrar, paras_sudo_wrapper, prod_or_fast, slots,
	traits::{Leaser, OnSwap},
	BalanceToU256, BlockHashCount, BlockLength, CurrencyToVote, SlowAdjustingFeeUpdate,
	U256ToBalance,
};
use runtime_parachains::{
	assigner_coretime as parachains_assigner_coretime,
	assigner_on_demand as parachains_assigner_on_demand, configuration as parachains_configuration,
	configuration::ActiveConfigHrmpChannelSizeAndCapacityRatio,
	coretime, disputes as parachains_disputes,
	disputes::slashing as parachains_slashing,
	dmp as parachains_dmp, hrmp as parachains_hrmp, inclusion as parachains_inclusion,
	inclusion::{AggregateMessageOrigin, UmpQueueId},
	initializer as parachains_initializer, origin as parachains_origin, paras as parachains_paras,
	paras_inherent as parachains_paras_inherent, reward_points as parachains_reward_points,
	runtime_api_impl::{
		v10 as parachains_runtime_api_impl, vstaging as vstaging_parachains_runtime_api_impl,
	},
	scheduler as parachains_scheduler, session_info as parachains_session_info,
	shared as parachains_shared,
};
use scale_info::TypeInfo;
use sp_core::{ConstU8, OpaqueMetadata, RuntimeDebug, H256};
use sp_runtime::{
	create_runtime_str,
	curve::PiecewiseLinear,
	generic, impl_opaque_keys,
	traits::{
		BlakeTwo256, Block as BlockT, ConvertInto, Extrinsic as ExtrinsicT, IdentityLookup,
		Keccak256, OpaqueKeys, SaturatedConversion, Verify,
	},
	transaction_validity::{TransactionPriority, TransactionSource, TransactionValidity},
	ApplyExtrinsicResult, FixedU128, KeyTypeId, Perbill, Percent, Permill,
};
use sp_staking::SessionIndex;
use sp_std::{
	collections::{btree_map::BTreeMap, vec_deque::VecDeque},
	prelude::*,
};
#[cfg(any(feature = "std", test))]
use sp_version::NativeVersion;
use sp_version::RuntimeVersion;
use xcm::{
	latest::prelude::*, IntoVersion, VersionedAssetId, VersionedAssets, VersionedLocation,
	VersionedXcm,
};
use xcm_builder::PayOverXcm;

use xcm_fee_payment_runtime_api::{
	dry_run::{Error as XcmDryRunApiError, ExtrinsicDryRunEffects, XcmDryRunEffects},
	fees::Error as XcmPaymentApiError,
};

pub use frame_system::Call as SystemCall;
pub use pallet_balances::Call as BalancesCall;
pub use pallet_election_provider_multi_phase::{Call as EPMCall, GeometricDepositBase};
#[cfg(feature = "std")]
pub use pallet_staking::StakerStatus;
use pallet_staking::UseValidatorsMap;
pub use pallet_timestamp::Call as TimestampCall;
use sp_runtime::traits::Get;
#[cfg(any(feature = "std", test))]
pub use sp_runtime::BuildStorage;

/// Constant values used within the runtime.
use westend_runtime_constants::{currency::*, fee::*, system_parachain::BROKER_ID, time::*};

mod bag_thresholds;
mod weights;
pub mod xcm_config;

// Implemented types.
mod impls;
use impls::ToParachainIdentityReaper;

// Governance and configurations.
pub mod governance;
use governance::{
	pallet_custom_origins, AuctionAdmin, FellowshipAdmin, GeneralAdmin, LeaseAdmin, StakingAdmin,
	Treasurer, TreasurySpender,
};

#[cfg(test)]
mod tests;

impl_runtime_weights!(westend_runtime_constants);

// Make the WASM binary available.
#[cfg(feature = "std")]
include!(concat!(env!("OUT_DIR"), "/wasm_binary.rs"));

/// Runtime version (Westend).
#[sp_version::runtime_version]
pub const VERSION: RuntimeVersion = RuntimeVersion {
	spec_name: create_runtime_str!("westend"),
	impl_name: create_runtime_str!("parity-westend"),
	authoring_version: 2,
	spec_version: 1_012_000,
	impl_version: 0,
	apis: RUNTIME_API_VERSIONS,
	transaction_version: 26,
	state_version: 1,
};

/// The BABE epoch configuration at genesis.
pub const BABE_GENESIS_EPOCH_CONFIG: babe_primitives::BabeEpochConfiguration =
	babe_primitives::BabeEpochConfiguration {
		c: PRIMARY_PROBABILITY,
		allowed_slots: babe_primitives::AllowedSlots::PrimaryAndSecondaryVRFSlots,
	};

/// Native version.
#[cfg(any(feature = "std", test))]
pub fn native_version() -> NativeVersion {
	NativeVersion { runtime_version: VERSION, can_author_with: Default::default() }
}

/// A type to identify calls to the Identity pallet. These will be filtered to prevent invocation,
/// locking the state of the pallet and preventing further updates to identities and sub-identities.
/// The locked state will be the genesis state of a new system chain and then removed from the Relay
/// Chain.
pub struct IsIdentityCall;
impl Contains<RuntimeCall> for IsIdentityCall {
	fn contains(c: &RuntimeCall) -> bool {
		matches!(c, RuntimeCall::Identity(_))
	}
}

parameter_types! {
	pub const Version: RuntimeVersion = VERSION;
	pub const SS58Prefix: u8 = 42;
}

#[derive_impl(frame_system::config_preludes::RelayChainDefaultConfig)]
impl frame_system::Config for Runtime {
	type BaseCallFilter = EverythingBut<IsIdentityCall>;
	type BlockWeights = BlockWeights;
	type BlockLength = BlockLength;
	type Nonce = Nonce;
	type Hash = Hash;
	type AccountId = AccountId;
	type Block = Block;
	type BlockHashCount = BlockHashCount;
	type DbWeight = RocksDbWeight;
	type Version = Version;
	type AccountData = pallet_balances::AccountData<Balance>;
	type SystemWeightInfo = weights::frame_system::WeightInfo<Runtime>;
	type ExtensionsWeightInfo = weights::frame_system_extensions::WeightInfo<Runtime>;
	type SS58Prefix = SS58Prefix;
	type MaxConsumers = frame_support::traits::ConstU32<16>;
}

parameter_types! {
	pub MaximumSchedulerWeight: frame_support::weights::Weight = Perbill::from_percent(80) *
		BlockWeights::get().max_block;
	pub const MaxScheduledPerBlock: u32 = 50;
	pub const NoPreimagePostponement: Option<u32> = Some(10);
}

impl pallet_scheduler::Config for Runtime {
	type RuntimeOrigin = RuntimeOrigin;
	type RuntimeEvent = RuntimeEvent;
	type PalletsOrigin = OriginCaller;
	type RuntimeCall = RuntimeCall;
	type MaximumWeight = MaximumSchedulerWeight;
	// The goal of having ScheduleOrigin include AuctionAdmin is to allow the auctions track of
	// OpenGov to schedule periodic auctions.
	type ScheduleOrigin = EitherOf<EnsureRoot<AccountId>, AuctionAdmin>;
	type MaxScheduledPerBlock = MaxScheduledPerBlock;
	type WeightInfo = weights::pallet_scheduler::WeightInfo<Runtime>;
	type OriginPrivilegeCmp = frame_support::traits::EqualPrivilegeOnly;
	type Preimages = Preimage;
}

parameter_types! {
	pub const PreimageBaseDeposit: Balance = deposit(2, 64);
	pub const PreimageByteDeposit: Balance = deposit(0, 1);
	pub const PreimageHoldReason: RuntimeHoldReason = RuntimeHoldReason::Preimage(pallet_preimage::HoldReason::Preimage);
}

impl pallet_preimage::Config for Runtime {
	type WeightInfo = weights::pallet_preimage::WeightInfo<Runtime>;
	type RuntimeEvent = RuntimeEvent;
	type Currency = Balances;
	type ManagerOrigin = EnsureRoot<AccountId>;
	type Consideration = HoldConsideration<
		AccountId,
		Balances,
		PreimageHoldReason,
		LinearStoragePrice<PreimageBaseDeposit, PreimageByteDeposit, Balance>,
	>;
}

parameter_types! {
	pub const EpochDuration: u64 = prod_or_fast!(
		EPOCH_DURATION_IN_SLOTS as u64,
		2 * MINUTES as u64
	);
	pub const ExpectedBlockTime: Moment = MILLISECS_PER_BLOCK;
	pub const ReportLongevity: u64 =
		BondingDuration::get() as u64 * SessionsPerEra::get() as u64 * EpochDuration::get();
}

impl pallet_babe::Config for Runtime {
	type EpochDuration = EpochDuration;
	type ExpectedBlockTime = ExpectedBlockTime;

	// session module is the trigger
	type EpochChangeTrigger = pallet_babe::ExternalTrigger;

	type DisabledValidators = Session;

	type WeightInfo = ();

	type MaxAuthorities = MaxAuthorities;
	type MaxNominators = MaxNominators;

	type KeyOwnerProof = sp_session::MembershipProof;

	type EquivocationReportSystem =
		pallet_babe::EquivocationReportSystem<Self, Offences, Historical, ReportLongevity>;
}

parameter_types! {
	pub const IndexDeposit: Balance = 100 * CENTS;
}

impl pallet_indices::Config for Runtime {
	type AccountIndex = AccountIndex;
	type Currency = Balances;
	type Deposit = IndexDeposit;
	type RuntimeEvent = RuntimeEvent;
	type WeightInfo = weights::pallet_indices::WeightInfo<Runtime>;
}

parameter_types! {
	pub const ExistentialDeposit: Balance = EXISTENTIAL_DEPOSIT;
	pub const MaxLocks: u32 = 50;
	pub const MaxReserves: u32 = 50;
}

impl pallet_balances::Config for Runtime {
	type Balance = Balance;
	type DustRemoval = ();
	type RuntimeEvent = RuntimeEvent;
	type ExistentialDeposit = ExistentialDeposit;
	type AccountStore = System;
	type MaxLocks = MaxLocks;
	type MaxReserves = MaxReserves;
	type ReserveIdentifier = [u8; 8];
	type WeightInfo = weights::pallet_balances::WeightInfo<Runtime>;
	type RuntimeHoldReason = RuntimeHoldReason;
	type RuntimeFreezeReason = RuntimeFreezeReason;
	type FreezeIdentifier = RuntimeFreezeReason;
	type MaxFreezes = ConstU32<1>;
}

parameter_types! {
	pub const BeefySetIdSessionEntries: u32 = BondingDuration::get() * SessionsPerEra::get();
}

impl pallet_beefy::Config for Runtime {
	type BeefyId = BeefyId;
	type MaxAuthorities = MaxAuthorities;
	type MaxNominators = MaxNominators;
	type MaxSetIdSessionEntries = BeefySetIdSessionEntries;
	type OnNewValidatorSet = BeefyMmrLeaf;
	type WeightInfo = ();
	type KeyOwnerProof = sp_session::MembershipProof;
	type EquivocationReportSystem =
		pallet_beefy::EquivocationReportSystem<Self, Offences, Historical, ReportLongevity>;
}

impl pallet_mmr::Config for Runtime {
	const INDEXING_PREFIX: &'static [u8] = mmr::INDEXING_PREFIX;
	type Hashing = Keccak256;
	type OnNewRoot = pallet_beefy_mmr::DepositBeefyDigest<Runtime>;
	type WeightInfo = ();
	type LeafData = pallet_beefy_mmr::Pallet<Runtime>;
	type BlockHashProvider = pallet_mmr::DefaultBlockHashProvider<Runtime>;
}

/// MMR helper types.
mod mmr {
	use super::Runtime;
	pub use pallet_mmr::primitives::*;

	pub type Leaf = <<Runtime as pallet_mmr::Config>::LeafData as LeafDataProvider>::LeafData;
	pub type Hashing = <Runtime as pallet_mmr::Config>::Hashing;
	pub type Hash = <Hashing as sp_runtime::traits::Hash>::Output;
}

parameter_types! {
	pub LeafVersion: MmrLeafVersion = MmrLeafVersion::new(0, 0);
}

/// A BEEFY data provider that merkelizes all the parachain heads at the current block
/// (sorted by their parachain id).
pub struct ParaHeadsRootProvider;
impl BeefyDataProvider<H256> for ParaHeadsRootProvider {
	fn extra_data() -> H256 {
		let mut para_heads: Vec<(u32, Vec<u8>)> = parachains_paras::Parachains::<Runtime>::get()
			.into_iter()
			.filter_map(|id| {
				parachains_paras::Heads::<Runtime>::get(&id).map(|head| (id.into(), head.0))
			})
			.collect();
		para_heads.sort_by_key(|k| k.0);
		binary_merkle_tree::merkle_root::<mmr::Hashing, _>(
			para_heads.into_iter().map(|pair| pair.encode()),
		)
		.into()
	}
}

impl pallet_beefy_mmr::Config for Runtime {
	type LeafVersion = LeafVersion;
	type BeefyAuthorityToMerkleLeaf = pallet_beefy_mmr::BeefyEcdsaToEthereum;
	type LeafExtra = H256;
	type BeefyDataProvider = ParaHeadsRootProvider;
}

parameter_types! {
	pub const TransactionByteFee: Balance = 10 * MILLICENTS;
	/// This value increases the priority of `Operational` transactions by adding
	/// a "virtual tip" that's equal to the `OperationalFeeMultiplier * final_fee`.
	pub const OperationalFeeMultiplier: u8 = 5;
}

impl pallet_transaction_payment::Config for Runtime {
	type RuntimeEvent = RuntimeEvent;
	type OnChargeTransaction = FungibleAdapter<Balances, ToAuthor<Runtime>>;
	type OperationalFeeMultiplier = OperationalFeeMultiplier;
	type WeightToFee = WeightToFee;
	type LengthToFee = ConstantMultiplier<Balance, TransactionByteFee>;
	type FeeMultiplierUpdate = SlowAdjustingFeeUpdate<Self>;
	type WeightInfo = weights::pallet_transaction_payment::WeightInfo<Runtime>;
}

parameter_types! {
	pub const MinimumPeriod: u64 = SLOT_DURATION / 2;
}
impl pallet_timestamp::Config for Runtime {
	type Moment = u64;
	type OnTimestampSet = Babe;
	type MinimumPeriod = MinimumPeriod;
	type WeightInfo = weights::pallet_timestamp::WeightInfo<Runtime>;
}

impl pallet_authorship::Config for Runtime {
	type FindAuthor = pallet_session::FindAccountFromAuthorIndex<Self, Babe>;
	type EventHandler = Staking;
}

parameter_types! {
	pub const Period: BlockNumber = 10 * MINUTES;
	pub const Offset: BlockNumber = 0;
}

impl_opaque_keys! {
	pub struct SessionKeys {
		pub grandpa: Grandpa,
		pub babe: Babe,
		pub para_validator: Initializer,
		pub para_assignment: ParaSessionInfo,
		pub authority_discovery: AuthorityDiscovery,
		pub beefy: Beefy,
	}
}

impl pallet_session::Config for Runtime {
	type RuntimeEvent = RuntimeEvent;
	type ValidatorId = AccountId;
	type ValidatorIdOf = pallet_staking::StashOf<Self>;
	type ShouldEndSession = Babe;
	type NextSessionRotation = Babe;
	type SessionManager = pallet_session::historical::NoteHistoricalRoot<Self, Staking>;
	type SessionHandler = <SessionKeys as OpaqueKeys>::KeyTypeIdProviders;
	type Keys = SessionKeys;
	type WeightInfo = weights::pallet_session::WeightInfo<Runtime>;
}

impl pallet_session::historical::Config for Runtime {
	type FullIdentification = pallet_staking::Exposure<AccountId, Balance>;
	type FullIdentificationOf = pallet_staking::ExposureOf<Runtime>;
}

pub struct MaybeSignedPhase;

impl Get<u32> for MaybeSignedPhase {
	fn get() -> u32 {
		// 1 day = 4 eras -> 1 week = 28 eras. We want to disable signed phase once a week to test
		// the fallback unsigned phase is able to compute elections on Westend.
		if Staking::current_era().unwrap_or(1) % 28 == 0 {
			0
		} else {
			SignedPhase::get()
		}
	}
}

parameter_types! {
	// phase durations. 1/4 of the last session for each.
	pub SignedPhase: u32 = prod_or_fast!(
		EPOCH_DURATION_IN_SLOTS / 4,
		(1 * MINUTES).min(EpochDuration::get().saturated_into::<u32>() / 2)
	);
	pub UnsignedPhase: u32 = prod_or_fast!(
		EPOCH_DURATION_IN_SLOTS / 4,
		(1 * MINUTES).min(EpochDuration::get().saturated_into::<u32>() / 2)
	);

	// signed config
	pub const SignedMaxSubmissions: u32 = 128;
	pub const SignedMaxRefunds: u32 = 128 / 4;
	pub const SignedFixedDeposit: Balance = deposit(2, 0);
	pub const SignedDepositIncreaseFactor: Percent = Percent::from_percent(10);
	pub const SignedDepositByte: Balance = deposit(0, 10) / 1024;
	// Each good submission will get 1 WND as reward
	pub SignedRewardBase: Balance = 1 * UNITS;

	// 1 hour session, 15 minutes unsigned phase, 4 offchain executions.
	pub OffchainRepeat: BlockNumber = UnsignedPhase::get() / 4;

	pub const MaxElectingVoters: u32 = 22_500;
	/// We take the top 22500 nominators as electing voters and all of the validators as electable
	/// targets. Whilst this is the case, we cannot and shall not increase the size of the
	/// validator intentions.
	pub ElectionBounds: frame_election_provider_support::bounds::ElectionBounds =
		ElectionBoundsBuilder::default().voters_count(MaxElectingVoters::get().into()).build();
	// Maximum winners that can be chosen as active validators
	pub const MaxActiveValidators: u32 = 1000;

}

frame_election_provider_support::generate_solution_type!(
	#[compact]
	pub struct NposCompactSolution16::<
		VoterIndex = u32,
		TargetIndex = u16,
		Accuracy = sp_runtime::PerU16,
		MaxVoters = MaxElectingVoters,
	>(16)
);

pub struct OnChainSeqPhragmen;
impl onchain::Config for OnChainSeqPhragmen {
	type System = Runtime;
	type Solver = SequentialPhragmen<AccountId, OnChainAccuracy>;
	type DataProvider = Staking;
	type WeightInfo = weights::frame_election_provider_support::WeightInfo<Runtime>;
	type MaxWinners = MaxActiveValidators;
	type Bounds = ElectionBounds;
}

impl pallet_election_provider_multi_phase::MinerConfig for Runtime {
	type AccountId = AccountId;
	type MaxLength = OffchainSolutionLengthLimit;
	type MaxWeight = OffchainSolutionWeightLimit;
	type Solution = NposCompactSolution16;
	type MaxVotesPerVoter = <
		<Self as pallet_election_provider_multi_phase::Config>::DataProvider
		as
		frame_election_provider_support::ElectionDataProvider
	>::MaxVotesPerVoter;
	type MaxWinners = MaxActiveValidators;

	// The unsigned submissions have to respect the weight of the submit_unsigned call, thus their
	// weight estimate function is wired to this call's weight.
	fn solution_weight(v: u32, t: u32, a: u32, d: u32) -> Weight {
		<
			<Self as pallet_election_provider_multi_phase::Config>::WeightInfo
			as
			pallet_election_provider_multi_phase::WeightInfo
		>::submit_unsigned(v, t, a, d)
	}
}

impl pallet_election_provider_multi_phase::Config for Runtime {
	type RuntimeEvent = RuntimeEvent;
	type Currency = Balances;
	type EstimateCallFee = TransactionPayment;
	type SignedPhase = MaybeSignedPhase;
	type UnsignedPhase = UnsignedPhase;
	type SignedMaxSubmissions = SignedMaxSubmissions;
	type SignedMaxRefunds = SignedMaxRefunds;
	type SignedRewardBase = SignedRewardBase;
	type SignedDepositBase =
		GeometricDepositBase<Balance, SignedFixedDeposit, SignedDepositIncreaseFactor>;
	type SignedDepositByte = SignedDepositByte;
	type SignedDepositWeight = ();
	type SignedMaxWeight =
		<Self::MinerConfig as pallet_election_provider_multi_phase::MinerConfig>::MaxWeight;
	type MinerConfig = Self;
	type SlashHandler = (); // burn slashes
	type RewardHandler = (); // nothing to do upon rewards
	type BetterSignedThreshold = ();
	type OffchainRepeat = OffchainRepeat;
	type MinerTxPriority = NposSolutionPriority;
	type DataProvider = Staking;
	#[cfg(any(feature = "fast-runtime", feature = "runtime-benchmarks"))]
	type Fallback = onchain::OnChainExecution<OnChainSeqPhragmen>;
	#[cfg(not(any(feature = "fast-runtime", feature = "runtime-benchmarks")))]
	type Fallback = frame_election_provider_support::NoElection<(
		AccountId,
		BlockNumber,
		Staking,
		MaxActiveValidators,
	)>;
	type GovernanceFallback = onchain::OnChainExecution<OnChainSeqPhragmen>;
	type Solver = SequentialPhragmen<
		AccountId,
		pallet_election_provider_multi_phase::SolutionAccuracyOf<Self>,
		(),
	>;
	type BenchmarkingConfig = runtime_common::elections::BenchmarkConfig;
	type ForceOrigin = EnsureRoot<AccountId>;
	type WeightInfo = weights::pallet_election_provider_multi_phase::WeightInfo<Self>;
	type MaxWinners = MaxActiveValidators;
	type ElectionBounds = ElectionBounds;
}

parameter_types! {
	pub const BagThresholds: &'static [u64] = &bag_thresholds::THRESHOLDS;
}

type VoterBagsListInstance = pallet_bags_list::Instance1;
impl pallet_bags_list::Config<VoterBagsListInstance> for Runtime {
	type RuntimeEvent = RuntimeEvent;
	type ScoreProvider = Staking;
	type WeightInfo = weights::pallet_bags_list::WeightInfo<Runtime>;
	type BagThresholds = BagThresholds;
	type Score = sp_npos_elections::VoteWeight;
}

pallet_staking_reward_curve::build! {
	const REWARD_CURVE: PiecewiseLinear<'static> = curve!(
		min_inflation: 0_025_000,
		max_inflation: 0_100_000,
		ideal_stake: 0_500_000,
		falloff: 0_050_000,
		max_piece_count: 40,
		test_precision: 0_005_000,
	);
}

parameter_types! {
	// Six sessions in an era (6 hours).
	pub const SessionsPerEra: SessionIndex = prod_or_fast!(6, 1);
	// 2 eras for unbonding (12 hours).
	pub const BondingDuration: sp_staking::EraIndex = 2;
	// 1 era in which slashes can be cancelled (6 hours).
	pub const SlashDeferDuration: sp_staking::EraIndex = 1;
	pub const RewardCurve: &'static PiecewiseLinear<'static> = &REWARD_CURVE;
	pub const MaxExposurePageSize: u32 = 64;
	// Note: this is not really correct as Max Nominators is (MaxExposurePageSize * page_count) but
	// this is an unbounded number. We just set it to a reasonably high value, 1 full page
	// of nominators.
	pub const MaxNominators: u32 = 64;
	pub const MaxNominations: u32 = <NposCompactSolution16 as frame_election_provider_support::NposSolution>::LIMIT as u32;
	pub const MaxControllersInDeprecationBatch: u32 = 751;
}

impl pallet_staking::Config for Runtime {
	type Currency = Balances;
	type CurrencyBalance = Balance;
	type UnixTime = Timestamp;
	type CurrencyToVote = CurrencyToVote;
	type RewardRemainder = ();
	type RuntimeEvent = RuntimeEvent;
	type Slash = ();
	type Reward = ();
	type SessionsPerEra = SessionsPerEra;
	type BondingDuration = BondingDuration;
	type SlashDeferDuration = SlashDeferDuration;
	type AdminOrigin = EitherOf<EnsureRoot<AccountId>, StakingAdmin>;
	type SessionInterface = Self;
	type EraPayout = pallet_staking::ConvertCurve<RewardCurve>;
	type MaxExposurePageSize = MaxExposurePageSize;
	type NextNewSession = Session;
	type ElectionProvider = ElectionProviderMultiPhase;
	type GenesisElectionProvider = onchain::OnChainExecution<OnChainSeqPhragmen>;
	type VoterList = VoterList;
	type TargetList = UseValidatorsMap<Self>;
	type NominationsQuota = pallet_staking::FixedNominationsQuota<{ MaxNominations::get() }>;
	type MaxUnlockingChunks = frame_support::traits::ConstU32<32>;
	type HistoryDepth = frame_support::traits::ConstU32<84>;
	type MaxControllersInDeprecationBatch = MaxControllersInDeprecationBatch;
	type BenchmarkingConfig = runtime_common::StakingBenchmarkingConfig;
	type EventListeners = (NominationPools, DelegatedStaking);
	type WeightInfo = weights::pallet_staking::WeightInfo<Runtime>;
	type DisablingStrategy = pallet_staking::UpToLimitDisablingStrategy;
}

impl pallet_fast_unstake::Config for Runtime {
	type RuntimeEvent = RuntimeEvent;
	type Currency = Balances;
	type BatchSize = frame_support::traits::ConstU32<64>;
	type Deposit = frame_support::traits::ConstU128<{ UNITS }>;
	type ControlOrigin = EnsureRoot<AccountId>;
	type Staking = Staking;
	type MaxErasToCheckPerBlock = ConstU32<1>;
	type WeightInfo = weights::pallet_fast_unstake::WeightInfo<Runtime>;
}

parameter_types! {
	pub const ProposalBond: Permill = Permill::from_percent(5);
	pub const ProposalBondMinimum: Balance = 2000 * CENTS;
	pub const ProposalBondMaximum: Balance = 1 * GRAND;
	pub const SpendPeriod: BlockNumber = 6 * DAYS;
	pub const Burn: Permill = Permill::from_perthousand(2);
	pub const TreasuryPalletId: PalletId = PalletId(*b"py/trsry");
	pub const PayoutSpendPeriod: BlockNumber = 30 * DAYS;
	// The asset's interior location for the paying account. This is the Treasury
	// pallet instance (which sits at index 37).
	pub TreasuryInteriorLocation: InteriorLocation = PalletInstance(37).into();

	pub const TipCountdown: BlockNumber = 1 * DAYS;
	pub const TipFindersFee: Percent = Percent::from_percent(20);
	pub const TipReportDepositBase: Balance = 100 * CENTS;
	pub const DataDepositPerByte: Balance = 1 * CENTS;
	pub const MaxApprovals: u32 = 100;
	pub const MaxAuthorities: u32 = 100_000;
	pub const MaxKeys: u32 = 10_000;
	pub const MaxPeerInHeartbeats: u32 = 10_000;
	pub const MaxBalance: Balance = Balance::max_value();
}

impl pallet_treasury::Config for Runtime {
	type PalletId = TreasuryPalletId;
	type Currency = Balances;
	type ApproveOrigin = EitherOfDiverse<EnsureRoot<AccountId>, Treasurer>;
	type RejectOrigin = EitherOfDiverse<EnsureRoot<AccountId>, Treasurer>;
	type RuntimeEvent = RuntimeEvent;
	type OnSlash = Treasury;
	type ProposalBond = ProposalBond;
	type ProposalBondMinimum = ProposalBondMinimum;
	type ProposalBondMaximum = ProposalBondMaximum;
	type SpendPeriod = SpendPeriod;
	type Burn = Burn;
	type BurnDestination = ();
	type MaxApprovals = MaxApprovals;
	type WeightInfo = weights::pallet_treasury::WeightInfo<Runtime>;
	type SpendFunds = ();
	type SpendOrigin = TreasurySpender;
	type AssetKind = VersionedLocatableAsset;
	type Beneficiary = VersionedLocation;
	type BeneficiaryLookup = IdentityLookup<Self::Beneficiary>;
	type Paymaster = PayOverXcm<
		TreasuryInteriorLocation,
		crate::xcm_config::XcmRouter,
		crate::XcmPallet,
		ConstU32<{ 6 * HOURS }>,
		Self::Beneficiary,
		Self::AssetKind,
		LocatableAssetConverter,
		VersionedLocationConverter,
	>;
	type BalanceConverter = UnityOrOuterConversion<
		ContainsParts<
			FromContains<
				xcm_builder::IsChildSystemParachain<ParaId>,
				xcm_builder::IsParentsOnly<ConstU8<1>>,
			>,
		>,
		AssetRate,
	>;
	type PayoutPeriod = PayoutSpendPeriod;
	#[cfg(feature = "runtime-benchmarks")]
	type BenchmarkHelper = runtime_common::impls::benchmarks::TreasuryArguments;
}

impl pallet_offences::Config for Runtime {
	type RuntimeEvent = RuntimeEvent;
	type IdentificationTuple = pallet_session::historical::IdentificationTuple<Self>;
	type OnOffenceHandler = Staking;
}

impl pallet_authority_discovery::Config for Runtime {
	type MaxAuthorities = MaxAuthorities;
}

parameter_types! {
	pub const NposSolutionPriority: TransactionPriority = TransactionPriority::max_value() / 2;
}

parameter_types! {
	pub const MaxSetIdSessionEntries: u32 = BondingDuration::get() * SessionsPerEra::get();
}

impl pallet_grandpa::Config for Runtime {
	type RuntimeEvent = RuntimeEvent;

	type WeightInfo = ();
	type MaxAuthorities = MaxAuthorities;
	type MaxNominators = MaxNominators;
	type MaxSetIdSessionEntries = MaxSetIdSessionEntries;

	type KeyOwnerProof = sp_session::MembershipProof;

	type EquivocationReportSystem =
		pallet_grandpa::EquivocationReportSystem<Self, Offences, Historical, ReportLongevity>;
}

/// Submits a transaction with the node's public and signature type. Adheres to the signed extension
/// format of the chain.
impl<LocalCall> frame_system::offchain::CreateSignedTransaction<LocalCall> for Runtime
where
	RuntimeCall: From<LocalCall>,
{
	fn create_transaction<C: frame_system::offchain::AppCrypto<Self::Public, Self::Signature>>(
		call: RuntimeCall,
		public: <Signature as Verify>::Signer,
		account: AccountId,
		nonce: <Runtime as frame_system::Config>::Nonce,
	) -> Option<(RuntimeCall, <UncheckedExtrinsic as ExtrinsicT>::SignaturePayload)> {
		use sp_runtime::traits::StaticLookup;
		// take the biggest period possible.
		let period =
			BlockHashCount::get().checked_next_power_of_two().map(|c| c / 2).unwrap_or(2) as u64;

		let current_block = System::block_number()
			.saturated_into::<u64>()
			// The `System::block_number` is initialized with `n+1`,
			// so the actual block number is `n`.
			.saturating_sub(1);
		let tip = 0;
		let tx_ext: TxExtension = (
			frame_system::CheckNonZeroSender::<Runtime>::new(),
			frame_system::CheckSpecVersion::<Runtime>::new(),
			frame_system::CheckTxVersion::<Runtime>::new(),
			frame_system::CheckGenesis::<Runtime>::new(),
			frame_system::CheckMortality::<Runtime>::from(generic::Era::mortal(
				period,
				current_block,
			)),
			frame_system::CheckNonce::<Runtime>::from(nonce),
			frame_system::CheckWeight::<Runtime>::new(),
			pallet_transaction_payment::ChargeTransactionPayment::<Runtime>::from(tip),
<<<<<<< HEAD
		)
			.into();
		let raw_payload = SignedPayload::new(call, tx_ext)
=======
			frame_metadata_hash_extension::CheckMetadataHash::<Runtime>::new(true),
		);
		let raw_payload = SignedPayload::new(call, extra)
>>>>>>> a823d18f
			.map_err(|e| {
				log::warn!("Unable to create signed payload: {:?}", e);
			})
			.ok()?;
		let signature = raw_payload.using_encoded(|payload| C::sign(payload, public))?;
		let (call, tx_ext, _) = raw_payload.deconstruct();
		let address = <Runtime as frame_system::Config>::Lookup::unlookup(account);
		Some((call, (address, signature, tx_ext)))
	}
}

impl frame_system::offchain::SigningTypes for Runtime {
	type Public = <Signature as Verify>::Signer;
	type Signature = Signature;
}

impl<C> frame_system::offchain::SendTransactionTypes<C> for Runtime
where
	RuntimeCall: From<C>,
{
	type OverarchingCall = RuntimeCall;
	type Extrinsic = UncheckedExtrinsic;
}

parameter_types! {
	// Minimum 100 bytes/KSM deposited (1 CENT/byte)
	pub const BasicDeposit: Balance = 1000 * CENTS;       // 258 bytes on-chain
	pub const ByteDeposit: Balance = deposit(0, 1);
	pub const SubAccountDeposit: Balance = 200 * CENTS;   // 53 bytes on-chain
	pub const MaxSubAccounts: u32 = 100;
	pub const MaxAdditionalFields: u32 = 100;
	pub const MaxRegistrars: u32 = 20;
}

impl pallet_identity::Config for Runtime {
	type RuntimeEvent = RuntimeEvent;
	type Currency = Balances;
	type Slashed = ();
	type BasicDeposit = BasicDeposit;
	type ByteDeposit = ByteDeposit;
	type SubAccountDeposit = SubAccountDeposit;
	type MaxSubAccounts = MaxSubAccounts;
	type IdentityInformation = IdentityInfo<MaxAdditionalFields>;
	type MaxRegistrars = MaxRegistrars;
	type ForceOrigin = EitherOf<EnsureRoot<Self::AccountId>, GeneralAdmin>;
	type RegistrarOrigin = EitherOf<EnsureRoot<Self::AccountId>, GeneralAdmin>;
	type OffchainSignature = Signature;
	type SigningPublicKey = <Signature as Verify>::Signer;
	type UsernameAuthorityOrigin = EnsureRoot<Self::AccountId>;
	type PendingUsernameExpiration = ConstU32<{ 7 * DAYS }>;
	type MaxSuffixLength = ConstU32<7>;
	type MaxUsernameLength = ConstU32<32>;
	type WeightInfo = weights::pallet_identity::WeightInfo<Runtime>;
}

impl pallet_utility::Config for Runtime {
	type RuntimeEvent = RuntimeEvent;
	type RuntimeCall = RuntimeCall;
	type PalletsOrigin = OriginCaller;
	type WeightInfo = weights::pallet_utility::WeightInfo<Runtime>;
}

parameter_types! {
	// One storage item; key size is 32; value is size 4+4+16+32 bytes = 56 bytes.
	pub const DepositBase: Balance = deposit(1, 88);
	// Additional storage item size of 32 bytes.
	pub const DepositFactor: Balance = deposit(0, 32);
	pub const MaxSignatories: u32 = 100;
}

impl pallet_multisig::Config for Runtime {
	type RuntimeEvent = RuntimeEvent;
	type RuntimeCall = RuntimeCall;
	type Currency = Balances;
	type DepositBase = DepositBase;
	type DepositFactor = DepositFactor;
	type MaxSignatories = MaxSignatories;
	type WeightInfo = weights::pallet_multisig::WeightInfo<Runtime>;
}

parameter_types! {
	pub const ConfigDepositBase: Balance = 500 * CENTS;
	pub const FriendDepositFactor: Balance = 50 * CENTS;
	pub const MaxFriends: u16 = 9;
	pub const RecoveryDeposit: Balance = 500 * CENTS;
}

impl pallet_recovery::Config for Runtime {
	type RuntimeEvent = RuntimeEvent;
	type WeightInfo = ();
	type RuntimeCall = RuntimeCall;
	type Currency = Balances;
	type ConfigDepositBase = ConfigDepositBase;
	type FriendDepositFactor = FriendDepositFactor;
	type MaxFriends = MaxFriends;
	type RecoveryDeposit = RecoveryDeposit;
}

parameter_types! {
	pub const MinVestedTransfer: Balance = 100 * CENTS;
	pub UnvestedFundsAllowedWithdrawReasons: WithdrawReasons =
		WithdrawReasons::except(WithdrawReasons::TRANSFER | WithdrawReasons::RESERVE);
}

impl pallet_vesting::Config for Runtime {
	type RuntimeEvent = RuntimeEvent;
	type Currency = Balances;
	type BlockNumberToBalance = ConvertInto;
	type MinVestedTransfer = MinVestedTransfer;
	type WeightInfo = weights::pallet_vesting::WeightInfo<Runtime>;
	type UnvestedFundsAllowedWithdrawReasons = UnvestedFundsAllowedWithdrawReasons;
	type BlockNumberProvider = System;
	const MAX_VESTING_SCHEDULES: u32 = 28;
}

impl pallet_sudo::Config for Runtime {
	type RuntimeEvent = RuntimeEvent;
	type RuntimeCall = RuntimeCall;
	type WeightInfo = weights::pallet_sudo::WeightInfo<Runtime>;
}

parameter_types! {
	// One storage item; key size 32, value size 8; .
	pub const ProxyDepositBase: Balance = deposit(1, 8);
	// Additional storage item size of 33 bytes.
	pub const ProxyDepositFactor: Balance = deposit(0, 33);
	pub const MaxProxies: u16 = 32;
	pub const AnnouncementDepositBase: Balance = deposit(1, 8);
	pub const AnnouncementDepositFactor: Balance = deposit(0, 66);
	pub const MaxPending: u16 = 32;
}

/// The type used to represent the kinds of proxying allowed.
#[derive(
	Copy,
	Clone,
	Eq,
	PartialEq,
	Ord,
	PartialOrd,
	Encode,
	Decode,
	RuntimeDebug,
	MaxEncodedLen,
	TypeInfo,
)]
pub enum ProxyType {
	Any,
	NonTransfer,
	Governance,
	Staking,
	SudoBalances,
	IdentityJudgement,
	CancelProxy,
	Auction,
	NominationPools,
}
impl Default for ProxyType {
	fn default() -> Self {
		Self::Any
	}
}
impl InstanceFilter<RuntimeCall> for ProxyType {
	fn filter(&self, c: &RuntimeCall) -> bool {
		match self {
			ProxyType::Any => true,
			ProxyType::NonTransfer => matches!(
				c,
				RuntimeCall::System(..) |
				RuntimeCall::Babe(..) |
				RuntimeCall::Timestamp(..) |
				RuntimeCall::Indices(pallet_indices::Call::claim{..}) |
				RuntimeCall::Indices(pallet_indices::Call::free{..}) |
				RuntimeCall::Indices(pallet_indices::Call::freeze{..}) |
				// Specifically omitting Indices `transfer`, `force_transfer`
				// Specifically omitting the entire Balances pallet
				RuntimeCall::Staking(..) |
				RuntimeCall::Session(..) |
				RuntimeCall::Grandpa(..) |
				RuntimeCall::Utility(..) |
				RuntimeCall::Identity(..) |
				RuntimeCall::ConvictionVoting(..) |
				RuntimeCall::Referenda(..) |
				RuntimeCall::Whitelist(..) |
				RuntimeCall::Recovery(pallet_recovery::Call::as_recovered{..}) |
				RuntimeCall::Recovery(pallet_recovery::Call::vouch_recovery{..}) |
				RuntimeCall::Recovery(pallet_recovery::Call::claim_recovery{..}) |
				RuntimeCall::Recovery(pallet_recovery::Call::close_recovery{..}) |
				RuntimeCall::Recovery(pallet_recovery::Call::remove_recovery{..}) |
				RuntimeCall::Recovery(pallet_recovery::Call::cancel_recovered{..}) |
				// Specifically omitting Recovery `create_recovery`, `initiate_recovery`
				RuntimeCall::Vesting(pallet_vesting::Call::vest{..}) |
				RuntimeCall::Vesting(pallet_vesting::Call::vest_other{..}) |
				// Specifically omitting Vesting `vested_transfer`, and `force_vested_transfer`
				RuntimeCall::Scheduler(..) |
				// Specifically omitting Sudo pallet
				RuntimeCall::Proxy(..) |
				RuntimeCall::Multisig(..) |
				RuntimeCall::Registrar(paras_registrar::Call::register{..}) |
				RuntimeCall::Registrar(paras_registrar::Call::deregister{..}) |
				// Specifically omitting Registrar `swap`
				RuntimeCall::Registrar(paras_registrar::Call::reserve{..}) |
				RuntimeCall::Crowdloan(..) |
				RuntimeCall::Slots(..) |
				RuntimeCall::Auctions(..) | // Specifically omitting the entire XCM Pallet
				RuntimeCall::VoterList(..) |
				RuntimeCall::NominationPools(..) |
				RuntimeCall::FastUnstake(..)
			),
			ProxyType::Staking => {
				matches!(
					c,
					RuntimeCall::Staking(..) |
						RuntimeCall::Session(..) | RuntimeCall::Utility(..) |
						RuntimeCall::FastUnstake(..) |
						RuntimeCall::VoterList(..) |
						RuntimeCall::NominationPools(..)
				)
			},
			ProxyType::NominationPools => {
				matches!(c, RuntimeCall::NominationPools(..) | RuntimeCall::Utility(..))
			},
			ProxyType::SudoBalances => match c {
				RuntimeCall::Sudo(pallet_sudo::Call::sudo { call: ref x }) => {
					matches!(x.as_ref(), &RuntimeCall::Balances(..))
				},
				RuntimeCall::Utility(..) => true,
				_ => false,
			},
			ProxyType::Governance => matches!(
				c,
				// OpenGov calls
				RuntimeCall::ConvictionVoting(..) |
					RuntimeCall::Referenda(..) |
					RuntimeCall::Whitelist(..)
			),
			ProxyType::IdentityJudgement => matches!(
				c,
				RuntimeCall::Identity(pallet_identity::Call::provide_judgement { .. }) |
					RuntimeCall::Utility(..)
			),
			ProxyType::CancelProxy => {
				matches!(c, RuntimeCall::Proxy(pallet_proxy::Call::reject_announcement { .. }))
			},
			ProxyType::Auction => matches!(
				c,
				RuntimeCall::Auctions(..) |
					RuntimeCall::Crowdloan(..) |
					RuntimeCall::Registrar(..) |
					RuntimeCall::Slots(..)
			),
		}
	}
	fn is_superset(&self, o: &Self) -> bool {
		match (self, o) {
			(x, y) if x == y => true,
			(ProxyType::Any, _) => true,
			(_, ProxyType::Any) => false,
			(ProxyType::NonTransfer, _) => true,
			_ => false,
		}
	}
}

impl pallet_proxy::Config for Runtime {
	type RuntimeEvent = RuntimeEvent;
	type RuntimeCall = RuntimeCall;
	type Currency = Balances;
	type ProxyType = ProxyType;
	type ProxyDepositBase = ProxyDepositBase;
	type ProxyDepositFactor = ProxyDepositFactor;
	type MaxProxies = MaxProxies;
	type WeightInfo = weights::pallet_proxy::WeightInfo<Runtime>;
	type MaxPending = MaxPending;
	type CallHasher = BlakeTwo256;
	type AnnouncementDepositBase = AnnouncementDepositBase;
	type AnnouncementDepositFactor = AnnouncementDepositFactor;
}

impl parachains_origin::Config for Runtime {}

impl parachains_configuration::Config for Runtime {
	type WeightInfo = weights::runtime_parachains_configuration::WeightInfo<Runtime>;
}

impl parachains_shared::Config for Runtime {
	type DisabledValidators = Session;
}

impl parachains_session_info::Config for Runtime {
	type ValidatorSet = Historical;
}

impl parachains_inclusion::Config for Runtime {
	type RuntimeEvent = RuntimeEvent;
	type DisputesHandler = ParasDisputes;
	type RewardValidators = parachains_reward_points::RewardValidatorsWithEraPoints<Runtime>;
	type MessageQueue = MessageQueue;
	type WeightInfo = weights::runtime_parachains_inclusion::WeightInfo<Runtime>;
}

parameter_types! {
	pub const ParasUnsignedPriority: TransactionPriority = TransactionPriority::max_value();
}

impl parachains_paras::Config for Runtime {
	type RuntimeEvent = RuntimeEvent;
	type WeightInfo = weights::runtime_parachains_paras::WeightInfo<Runtime>;
	type UnsignedPriority = ParasUnsignedPriority;
	type QueueFootprinter = ParaInclusion;
	type NextSessionRotation = Babe;
	type OnNewHead = ();
	type AssignCoretime = CoretimeAssignmentProvider;
}

parameter_types! {
	/// Amount of weight that can be spent per block to service messages.
	///
	/// # WARNING
	///
	/// This is not a good value for para-chains since the `Scheduler` already uses up to 80% block weight.
	pub MessageQueueServiceWeight: Weight = Perbill::from_percent(20) * BlockWeights::get().max_block;
	pub const MessageQueueHeapSize: u32 = 128 * 1024;
	pub const MessageQueueMaxStale: u32 = 48;
}

/// Message processor to handle any messages that were enqueued into the `MessageQueue` pallet.
pub struct MessageProcessor;
impl ProcessMessage for MessageProcessor {
	type Origin = AggregateMessageOrigin;

	fn process_message(
		message: &[u8],
		origin: Self::Origin,
		meter: &mut WeightMeter,
		id: &mut [u8; 32],
	) -> Result<bool, ProcessMessageError> {
		let para = match origin {
			AggregateMessageOrigin::Ump(UmpQueueId::Para(para)) => para,
		};
		xcm_builder::ProcessXcmMessage::<
			Junction,
			xcm_executor::XcmExecutor<xcm_config::XcmConfig>,
			RuntimeCall,
		>::process_message(message, Junction::Parachain(para.into()), meter, id)
	}
}

impl pallet_message_queue::Config for Runtime {
	type RuntimeEvent = RuntimeEvent;
	type Size = u32;
	type HeapSize = MessageQueueHeapSize;
	type MaxStale = MessageQueueMaxStale;
	type ServiceWeight = MessageQueueServiceWeight;
	type IdleMaxServiceWeight = MessageQueueServiceWeight;
	#[cfg(not(feature = "runtime-benchmarks"))]
	type MessageProcessor = MessageProcessor;
	#[cfg(feature = "runtime-benchmarks")]
	type MessageProcessor =
		pallet_message_queue::mock_helpers::NoopMessageProcessor<AggregateMessageOrigin>;
	type QueueChangeHandler = ParaInclusion;
	type QueuePausedQuery = ();
	type WeightInfo = weights::pallet_message_queue::WeightInfo<Runtime>;
}

impl parachains_dmp::Config for Runtime {}

parameter_types! {
	pub const HrmpChannelSizeAndCapacityWithSystemRatio: Percent = Percent::from_percent(100);
}

impl parachains_hrmp::Config for Runtime {
	type RuntimeOrigin = RuntimeOrigin;
	type RuntimeEvent = RuntimeEvent;
	type ChannelManager = EnsureRoot<AccountId>;
	type Currency = Balances;
	type DefaultChannelSizeAndCapacityWithSystem = ActiveConfigHrmpChannelSizeAndCapacityRatio<
		Runtime,
		HrmpChannelSizeAndCapacityWithSystemRatio,
	>;
	type VersionWrapper = crate::XcmPallet;
	type WeightInfo = weights::runtime_parachains_hrmp::WeightInfo<Self>;
}

impl parachains_paras_inherent::Config for Runtime {
	type WeightInfo = weights::runtime_parachains_paras_inherent::WeightInfo<Runtime>;
}

impl parachains_scheduler::Config for Runtime {
	// If you change this, make sure the `Assignment` type of the new provider is binary compatible,
	// otherwise provide a migration.
	type AssignmentProvider = CoretimeAssignmentProvider;
}

parameter_types! {
	pub const BrokerId: u32 = BROKER_ID;
	pub MaxXcmTransactWeight: Weight = Weight::from_parts(200_000_000, 20_000);
}

impl coretime::Config for Runtime {
	type RuntimeOrigin = RuntimeOrigin;
	type RuntimeEvent = RuntimeEvent;
	type Currency = Balances;
	type BrokerId = BrokerId;
	type WeightInfo = weights::runtime_parachains_coretime::WeightInfo<Runtime>;
	type SendXcm = crate::xcm_config::XcmRouter;
	type MaxXcmTransactWeight = MaxXcmTransactWeight;
}

parameter_types! {
	pub const OnDemandTrafficDefaultValue: FixedU128 = FixedU128::from_u32(1);
}

impl parachains_assigner_on_demand::Config for Runtime {
	type RuntimeEvent = RuntimeEvent;
	type Currency = Balances;
	type TrafficDefaultValue = OnDemandTrafficDefaultValue;
	type WeightInfo = weights::runtime_parachains_assigner_on_demand::WeightInfo<Runtime>;
}

impl parachains_assigner_coretime::Config for Runtime {}

impl parachains_initializer::Config for Runtime {
	type Randomness = pallet_babe::RandomnessFromOneEpochAgo<Runtime>;
	type ForceOrigin = EnsureRoot<AccountId>;
	type WeightInfo = weights::runtime_parachains_initializer::WeightInfo<Runtime>;
	type CoretimeOnNewSession = Coretime;
}

impl paras_sudo_wrapper::Config for Runtime {}

parameter_types! {
	pub const PermanentSlotLeasePeriodLength: u32 = 26;
	pub const TemporarySlotLeasePeriodLength: u32 = 1;
	pub const MaxTemporarySlotPerLeasePeriod: u32 = 5;
}

impl assigned_slots::Config for Runtime {
	type RuntimeEvent = RuntimeEvent;
	type AssignSlotOrigin = EnsureRoot<AccountId>;
	type Leaser = Slots;
	type PermanentSlotLeasePeriodLength = PermanentSlotLeasePeriodLength;
	type TemporarySlotLeasePeriodLength = TemporarySlotLeasePeriodLength;
	type MaxTemporarySlotPerLeasePeriod = MaxTemporarySlotPerLeasePeriod;
	type WeightInfo = weights::runtime_common_assigned_slots::WeightInfo<Runtime>;
}

impl parachains_disputes::Config for Runtime {
	type RuntimeEvent = RuntimeEvent;
	type RewardValidators = parachains_reward_points::RewardValidatorsWithEraPoints<Runtime>;
	type SlashingHandler = parachains_slashing::SlashValidatorsForDisputes<ParasSlashing>;
	type WeightInfo = weights::runtime_parachains_disputes::WeightInfo<Runtime>;
}

impl parachains_slashing::Config for Runtime {
	type KeyOwnerProofSystem = Historical;
	type KeyOwnerProof =
		<Self::KeyOwnerProofSystem as KeyOwnerProofSystem<(KeyTypeId, ValidatorId)>>::Proof;
	type KeyOwnerIdentification = <Self::KeyOwnerProofSystem as KeyOwnerProofSystem<(
		KeyTypeId,
		ValidatorId,
	)>>::IdentificationTuple;
	type HandleReports = parachains_slashing::SlashingReportHandler<
		Self::KeyOwnerIdentification,
		Offences,
		ReportLongevity,
	>;
	type WeightInfo = weights::runtime_parachains_disputes_slashing::WeightInfo<Runtime>;
	type BenchmarkingConfig = parachains_slashing::BenchConfig<300>;
}

parameter_types! {
	pub const ParaDeposit: Balance = 2000 * CENTS;
	pub const RegistrarDataDepositPerByte: Balance = deposit(0, 1);
}

impl paras_registrar::Config for Runtime {
	type RuntimeOrigin = RuntimeOrigin;
	type RuntimeEvent = RuntimeEvent;
	type Currency = Balances;
	type OnSwap = (Crowdloan, Slots, SwapLeases);
	type ParaDeposit = ParaDeposit;
	type DataDepositPerByte = RegistrarDataDepositPerByte;
	type WeightInfo = weights::runtime_common_paras_registrar::WeightInfo<Runtime>;
}

parameter_types! {
	pub const LeasePeriod: BlockNumber = 28 * DAYS;
}

impl slots::Config for Runtime {
	type RuntimeEvent = RuntimeEvent;
	type Currency = Balances;
	type Registrar = Registrar;
	type LeasePeriod = LeasePeriod;
	type LeaseOffset = ();
	type ForceOrigin = EitherOf<EnsureRoot<Self::AccountId>, LeaseAdmin>;
	type WeightInfo = weights::runtime_common_slots::WeightInfo<Runtime>;
}

parameter_types! {
	pub const CrowdloanId: PalletId = PalletId(*b"py/cfund");
	pub const SubmissionDeposit: Balance = 100 * 100 * CENTS;
	pub const MinContribution: Balance = 100 * CENTS;
	pub const RemoveKeysLimit: u32 = 500;
	// Allow 32 bytes for an additional memo to a crowdloan.
	pub const MaxMemoLength: u8 = 32;
}

impl crowdloan::Config for Runtime {
	type RuntimeEvent = RuntimeEvent;
	type PalletId = CrowdloanId;
	type SubmissionDeposit = SubmissionDeposit;
	type MinContribution = MinContribution;
	type RemoveKeysLimit = RemoveKeysLimit;
	type Registrar = Registrar;
	type Auctioneer = Auctions;
	type MaxMemoLength = MaxMemoLength;
	type WeightInfo = weights::runtime_common_crowdloan::WeightInfo<Runtime>;
}

parameter_types! {
	// The average auction is 7 days long, so this will be 70% for ending period.
	// 5 Days = 72000 Blocks @ 6 sec per block
	pub const EndingPeriod: BlockNumber = 5 * DAYS;
	// ~ 1000 samples per day -> ~ 20 blocks per sample -> 2 minute samples
	pub const SampleLength: BlockNumber = 2 * MINUTES;
}

impl auctions::Config for Runtime {
	type RuntimeEvent = RuntimeEvent;
	type Leaser = Slots;
	type Registrar = Registrar;
	type EndingPeriod = EndingPeriod;
	type SampleLength = SampleLength;
	type Randomness = pallet_babe::RandomnessFromOneEpochAgo<Runtime>;
	type InitiateOrigin = EitherOf<EnsureRoot<Self::AccountId>, AuctionAdmin>;
	type WeightInfo = weights::runtime_common_auctions::WeightInfo<Runtime>;
}

impl identity_migrator::Config for Runtime {
	type RuntimeEvent = RuntimeEvent;
	type Reaper = EnsureSigned<AccountId>;
	type ReapIdentityHandler = ToParachainIdentityReaper<Runtime, Self::AccountId>;
	type WeightInfo = weights::runtime_common_identity_migrator::WeightInfo<Runtime>;
}

parameter_types! {
	pub const PoolsPalletId: PalletId = PalletId(*b"py/nopls");
	pub const MaxPointsToBalance: u8 = 10;
}

impl pallet_nomination_pools::Config for Runtime {
	type RuntimeEvent = RuntimeEvent;
	type WeightInfo = weights::pallet_nomination_pools::WeightInfo<Self>;
	type Currency = Balances;
	type RuntimeFreezeReason = RuntimeFreezeReason;
	type RewardCounter = FixedU128;
	type BalanceToU256 = BalanceToU256;
	type U256ToBalance = U256ToBalance;
	type StakeAdapter =
		pallet_nomination_pools::adapter::DelegateStake<Self, Staking, DelegatedStaking>;
	type PostUnbondingPoolsWindow = ConstU32<4>;
	type MaxMetadataLen = ConstU32<256>;
	// we use the same number of allowed unlocking chunks as with staking.
	type MaxUnbonding = <Self as pallet_staking::Config>::MaxUnlockingChunks;
	type PalletId = PoolsPalletId;
	type MaxPointsToBalance = MaxPointsToBalance;
	type AdminOrigin = EitherOf<EnsureRoot<AccountId>, StakingAdmin>;
}

parameter_types! {
	pub const DelegatedStakingPalletId: PalletId = PalletId(*b"py/dlstk");
	pub const SlashRewardFraction: Perbill = Perbill::from_percent(1);
}

impl pallet_delegated_staking::Config for Runtime {
	type RuntimeEvent = RuntimeEvent;
	type PalletId = DelegatedStakingPalletId;
	type Currency = Balances;
	type OnSlash = ();
	type SlashRewardFraction = SlashRewardFraction;
	type RuntimeHoldReason = RuntimeHoldReason;
	type CoreStaking = Staking;
}

impl pallet_root_testing::Config for Runtime {
	type RuntimeEvent = RuntimeEvent;
}

parameter_types! {
	// The deposit configuration for the singed migration. Specially if you want to allow any signed account to do the migration (see `SignedFilter`, these deposits should be high)
	pub const MigrationSignedDepositPerItem: Balance = 1 * CENTS;
	pub const MigrationSignedDepositBase: Balance = 20 * CENTS * 100;
	pub const MigrationMaxKeyLen: u32 = 512;
}

impl pallet_asset_rate::Config for Runtime {
	type WeightInfo = weights::pallet_asset_rate::WeightInfo<Runtime>;
	type RuntimeEvent = RuntimeEvent;
	type CreateOrigin = EnsureRoot<AccountId>;
	type RemoveOrigin = EnsureRoot<AccountId>;
	type UpdateOrigin = EnsureRoot<AccountId>;
	type Currency = Balances;
	type AssetKind = <Runtime as pallet_treasury::Config>::AssetKind;
	#[cfg(feature = "runtime-benchmarks")]
	type BenchmarkHelper = runtime_common::impls::benchmarks::AssetRateArguments;
}

// Notify `coretime` pallet when a lease swap occurs
pub struct SwapLeases;
impl OnSwap for SwapLeases {
	fn on_swap(one: ParaId, other: ParaId) {
		coretime::Pallet::<Runtime>::on_legacy_lease_swap(one, other);
	}
}

#[frame_support::runtime(legacy_ordering)]
mod runtime {
	#[runtime::runtime]
	#[runtime::derive(
		RuntimeCall,
		RuntimeEvent,
		RuntimeError,
		RuntimeOrigin,
		RuntimeFreezeReason,
		RuntimeHoldReason,
		RuntimeSlashReason,
		RuntimeLockId,
		RuntimeTask
	)]
	pub struct Runtime;

	// Basic stuff; balances is uncallable initially.
	#[runtime::pallet_index(0)]
	pub type System = frame_system;

	// Babe must be before session.
	#[runtime::pallet_index(1)]
	pub type Babe = pallet_babe;

	#[runtime::pallet_index(2)]
	pub type Timestamp = pallet_timestamp;
	#[runtime::pallet_index(3)]
	pub type Indices = pallet_indices;
	#[runtime::pallet_index(4)]
	pub type Balances = pallet_balances;
	#[runtime::pallet_index(26)]
	pub type TransactionPayment = pallet_transaction_payment;

	// Consensus support.
	// Authorship must be before session in order to note author in the correct session and era.
	#[runtime::pallet_index(5)]
	pub type Authorship = pallet_authorship;
	#[runtime::pallet_index(6)]
	pub type Staking = pallet_staking;
	#[runtime::pallet_index(7)]
	pub type Offences = pallet_offences;
	#[runtime::pallet_index(27)]
	pub type Historical = session_historical;

	#[runtime::pallet_index(8)]
	pub type Session = pallet_session;
	#[runtime::pallet_index(10)]
	pub type Grandpa = pallet_grandpa;
	#[runtime::pallet_index(12)]
	pub type AuthorityDiscovery = pallet_authority_discovery;

	// Utility module.
	#[runtime::pallet_index(16)]
	pub type Utility = pallet_utility;

	// Less simple identity module.
	#[runtime::pallet_index(17)]
	pub type Identity = pallet_identity;

	// Social recovery module.
	#[runtime::pallet_index(18)]
	pub type Recovery = pallet_recovery;

	// Vesting. Usable initially, but removed once all vesting is finished.
	#[runtime::pallet_index(19)]
	pub type Vesting = pallet_vesting;

	// System scheduler.
	#[runtime::pallet_index(20)]
	pub type Scheduler = pallet_scheduler;

	// Preimage registrar.
	#[runtime::pallet_index(28)]
	pub type Preimage = pallet_preimage;

	// Sudo.
	#[runtime::pallet_index(21)]
	pub type Sudo = pallet_sudo;

	// Proxy module. Late addition.
	#[runtime::pallet_index(22)]
	pub type Proxy = pallet_proxy;

	// Multisig module. Late addition.
	#[runtime::pallet_index(23)]
	pub type Multisig = pallet_multisig;

	// Election pallet. Only works with staking, but placed here to maintain indices.
	#[runtime::pallet_index(24)]
	pub type ElectionProviderMultiPhase = pallet_election_provider_multi_phase;

	// Provides a semi-sorted list of nominators for staking.
	#[runtime::pallet_index(25)]
	pub type VoterList = pallet_bags_list<Instance1>;

	// Nomination pools for staking.
	#[runtime::pallet_index(29)]
	pub type NominationPools = pallet_nomination_pools;

	// Fast unstake pallet = extension to staking.
	#[runtime::pallet_index(30)]
	pub type FastUnstake = pallet_fast_unstake;

	// OpenGov
	#[runtime::pallet_index(31)]
	pub type ConvictionVoting = pallet_conviction_voting;
	#[runtime::pallet_index(32)]
	pub type Referenda = pallet_referenda;
	#[runtime::pallet_index(35)]
	pub type Origins = pallet_custom_origins;
	#[runtime::pallet_index(36)]
	pub type Whitelist = pallet_whitelist;

	// Treasury
	#[runtime::pallet_index(37)]
	pub type Treasury = pallet_treasury;

	// Staking extension for delegation
	#[runtime::pallet_index(38)]
	pub type DelegatedStaking = pallet_delegated_staking;

	// Parachains pallets. Start indices at 40 to leave room.
	#[runtime::pallet_index(41)]
	pub type ParachainsOrigin = parachains_origin;
	#[runtime::pallet_index(42)]
	pub type Configuration = parachains_configuration;
	#[runtime::pallet_index(43)]
	pub type ParasShared = parachains_shared;
	#[runtime::pallet_index(44)]
	pub type ParaInclusion = parachains_inclusion;
	#[runtime::pallet_index(45)]
	pub type ParaInherent = parachains_paras_inherent;
	#[runtime::pallet_index(46)]
	pub type ParaScheduler = parachains_scheduler;
	#[runtime::pallet_index(47)]
	pub type Paras = parachains_paras;
	#[runtime::pallet_index(48)]
	pub type Initializer = parachains_initializer;
	#[runtime::pallet_index(49)]
	pub type Dmp = parachains_dmp;
	// RIP Ump 50
	#[runtime::pallet_index(51)]
	pub type Hrmp = parachains_hrmp;
	#[runtime::pallet_index(52)]
	pub type ParaSessionInfo = parachains_session_info;
	#[runtime::pallet_index(53)]
	pub type ParasDisputes = parachains_disputes;
	#[runtime::pallet_index(54)]
	pub type ParasSlashing = parachains_slashing;
	#[runtime::pallet_index(56)]
	pub type OnDemandAssignmentProvider = parachains_assigner_on_demand;
	#[runtime::pallet_index(57)]
	pub type CoretimeAssignmentProvider = parachains_assigner_coretime;

	// Parachain Onboarding Pallets. Start indices at 60 to leave room.
	#[runtime::pallet_index(60)]
	pub type Registrar = paras_registrar;
	#[runtime::pallet_index(61)]
	pub type Slots = slots;
	#[runtime::pallet_index(62)]
	pub type ParasSudoWrapper = paras_sudo_wrapper;
	#[runtime::pallet_index(63)]
	pub type Auctions = auctions;
	#[runtime::pallet_index(64)]
	pub type Crowdloan = crowdloan;
	#[runtime::pallet_index(65)]
	pub type AssignedSlots = assigned_slots;
	#[runtime::pallet_index(66)]
	pub type Coretime = coretime;

	// Pallet for sending XCM.
	#[runtime::pallet_index(99)]
	pub type XcmPallet = pallet_xcm;

	// Generalized message queue
	#[runtime::pallet_index(100)]
	pub type MessageQueue = pallet_message_queue;

	// Asset rate.
	#[runtime::pallet_index(101)]
	pub type AssetRate = pallet_asset_rate;

	// Root testing pallet.
	#[runtime::pallet_index(102)]
	pub type RootTesting = pallet_root_testing;

	// BEEFY Bridges support.
	#[runtime::pallet_index(200)]
	pub type Beefy = pallet_beefy;
	// MMR leaf construction must be after session in order to have a leaf's next_auth_set
	// refer to block<N>. See issue polkadot-fellows/runtimes#160 for details.
	#[runtime::pallet_index(201)]
	pub type Mmr = pallet_mmr;
	#[runtime::pallet_index(202)]
	pub type BeefyMmrLeaf = pallet_beefy_mmr;

	// Pallet for migrating Identity to a parachain. To be removed post-migration.
	#[runtime::pallet_index(248)]
	pub type IdentityMigrator = identity_migrator;
}

/// The address format for describing accounts.
pub type Address = sp_runtime::MultiAddress<AccountId, ()>;
/// Block header type as expected by this runtime.
pub type Header = generic::Header<BlockNumber, BlakeTwo256>;
/// Block type as expected by this runtime.
pub type Block = generic::Block<Header, UncheckedExtrinsic>;
/// A Block signed with a Justification
pub type SignedBlock = generic::SignedBlock<Block>;
/// `BlockId` type as expected by this runtime.
pub type BlockId = generic::BlockId<Block>;
/// The extension to the basic transaction logic.
pub type TxExtension = (
	frame_system::CheckNonZeroSender<Runtime>,
	frame_system::CheckSpecVersion<Runtime>,
	frame_system::CheckTxVersion<Runtime>,
	frame_system::CheckGenesis<Runtime>,
	frame_system::CheckMortality<Runtime>,
	frame_system::CheckNonce<Runtime>,
	frame_system::CheckWeight<Runtime>,
	pallet_transaction_payment::ChargeTransactionPayment<Runtime>,
	frame_metadata_hash_extension::CheckMetadataHash<Runtime>,
);

parameter_types! {
	// This is the max pools that will be migrated in the runtime upgrade. Westend has more pools
	// than this, but we want to emulate some non migrated pools. In prod runtimes, if weight is not
	// a concern, it is recommended to set to (existing pools + 10) to also account for any new
	// pools getting created before the migration is actually executed.
	pub const MaxPoolsToMigrate: u32 = 250;
}

/// All migrations that will run on the next runtime upgrade.
///
/// This contains the combined migrations of the last 10 releases. It allows to skip runtime
/// upgrades in case governance decides to do so. THE ORDER IS IMPORTANT.
pub type Migrations = migrations::Unreleased;

/// The runtime migrations per release.
#[allow(deprecated, missing_docs)]
pub mod migrations {
	use super::*;

	pub struct GetLegacyLeaseImpl;
	impl coretime::migration::GetLegacyLease<BlockNumber> for GetLegacyLeaseImpl {
		fn get_parachain_lease_in_blocks(para: ParaId) -> Option<BlockNumber> {
			let now = frame_system::Pallet::<Runtime>::block_number();
			let lease = slots::Leases::<Runtime>::get(para);
			if lease.is_empty() {
				return None;
			}
			// Lease not yet started, ignore:
			if lease.iter().any(Option::is_none) {
				return None;
			}
			let (index, _) =
				<slots::Pallet<Runtime> as Leaser<BlockNumber>>::lease_period_index(now)?;
			Some(index.saturating_add(lease.len() as u32).saturating_mul(LeasePeriod::get()))
		}
	}

	/// Unreleased migrations. Add new ones here:
	pub type Unreleased = (
		// Migrate NominationPools to `DelegateStake` adapter. This is unversioned upgrade and
		// should not be applied yet in Kusama/Polkadot.
		pallet_nomination_pools::migration::unversioned::DelegationStakeMigration<
			Runtime,
			MaxPoolsToMigrate,
		>,
		pallet_staking::migrations::v15::MigrateV14ToV15<Runtime>,
	);
}

/// Unchecked extrinsic type as expected by this runtime.
pub type UncheckedExtrinsic =
	generic::UncheckedExtrinsic<Address, RuntimeCall, Signature, TxExtension>;
/// Executive: handles dispatch to the various modules.
pub type Executive = frame_executive::Executive<
	Runtime,
	Block,
	frame_system::ChainContext<Runtime>,
	Runtime,
	AllPalletsWithSystem,
	Migrations,
>;
/// The payload being signed in transactions.
pub type SignedPayload = generic::SignedPayload<RuntimeCall, TxExtension>;

#[cfg(feature = "runtime-benchmarks")]
mod benches {
	frame_benchmarking::define_benchmarks!(
		// Polkadot
		// NOTE: Make sure to prefix these with `runtime_common::` so
		// the that path resolves correctly in the generated file.
		[runtime_common::assigned_slots, AssignedSlots]
		[runtime_common::auctions, Auctions]
		[runtime_common::crowdloan, Crowdloan]
		[runtime_common::identity_migrator, IdentityMigrator]
		[runtime_common::paras_registrar, Registrar]
		[runtime_common::slots, Slots]
		[runtime_parachains::configuration, Configuration]
		[runtime_parachains::disputes, ParasDisputes]
		[runtime_parachains::disputes::slashing, ParasSlashing]
		[runtime_parachains::hrmp, Hrmp]
		[runtime_parachains::inclusion, ParaInclusion]
		[runtime_parachains::initializer, Initializer]
		[runtime_parachains::paras, Paras]
		[runtime_parachains::paras_inherent, ParaInherent]
		[runtime_parachains::assigner_on_demand, OnDemandAssignmentProvider]
		[runtime_parachains::coretime, Coretime]
		// Substrate
		[pallet_bags_list, VoterList]
		[pallet_balances, Balances]
		[pallet_conviction_voting, ConvictionVoting]
		[pallet_election_provider_multi_phase, ElectionProviderMultiPhase]
		[frame_election_provider_support, ElectionProviderBench::<Runtime>]
		[pallet_fast_unstake, FastUnstake]
		[pallet_identity, Identity]
		[pallet_indices, Indices]
		[pallet_message_queue, MessageQueue]
		[pallet_multisig, Multisig]
		[pallet_nomination_pools, NominationPoolsBench::<Runtime>]
		[pallet_offences, OffencesBench::<Runtime>]
		[pallet_preimage, Preimage]
		[pallet_proxy, Proxy]
		[pallet_recovery, Recovery]
		[pallet_referenda, Referenda]
		[pallet_scheduler, Scheduler]
		[pallet_session, SessionBench::<Runtime>]
		[pallet_staking, Staking]
		[pallet_sudo, Sudo]
		[frame_system, SystemBench::<Runtime>]
		[frame_system_extensions, SystemExtensionsBench::<Runtime>]
		[pallet_timestamp, Timestamp]
		[pallet_transaction_payment, TransactionPayment]
		[pallet_treasury, Treasury]
		[pallet_utility, Utility]
		[pallet_vesting, Vesting]
		[pallet_whitelist, Whitelist]
		[pallet_asset_rate, AssetRate]
		// XCM
		[pallet_xcm, PalletXcmExtrinsicsBenchmark::<Runtime>]
		// NOTE: Make sure you point to the individual modules below.
		[pallet_xcm_benchmarks::fungible, XcmBalances]
		[pallet_xcm_benchmarks::generic, XcmGeneric]
	);
}

sp_api::impl_runtime_apis! {
	impl sp_api::Core<Block> for Runtime {
		fn version() -> RuntimeVersion {
			VERSION
		}

		fn execute_block(block: Block) {
			Executive::execute_block(block);
		}

		fn initialize_block(header: &<Block as BlockT>::Header) -> sp_runtime::ExtrinsicInclusionMode {
			Executive::initialize_block(header)
		}
	}

	impl sp_api::Metadata<Block> for Runtime {
		fn metadata() -> OpaqueMetadata {
			OpaqueMetadata::new(Runtime::metadata().into())
		}

		fn metadata_at_version(version: u32) -> Option<OpaqueMetadata> {
			Runtime::metadata_at_version(version)
		}

		fn metadata_versions() -> sp_std::vec::Vec<u32> {
			Runtime::metadata_versions()
		}
	}

	impl block_builder_api::BlockBuilder<Block> for Runtime {
		fn apply_extrinsic(extrinsic: <Block as BlockT>::Extrinsic) -> ApplyExtrinsicResult {
			Executive::apply_extrinsic(extrinsic)
		}

		fn finalize_block() -> <Block as BlockT>::Header {
			Executive::finalize_block()
		}

		fn inherent_extrinsics(data: inherents::InherentData) -> Vec<<Block as BlockT>::Extrinsic> {
			data.create_extrinsics()
		}

		fn check_inherents(
			block: Block,
			data: inherents::InherentData,
		) -> inherents::CheckInherentsResult {
			data.check_extrinsics(&block)
		}
	}

	impl tx_pool_api::runtime_api::TaggedTransactionQueue<Block> for Runtime {
		fn validate_transaction(
			source: TransactionSource,
			tx: <Block as BlockT>::Extrinsic,
			block_hash: <Block as BlockT>::Hash,
		) -> TransactionValidity {
			Executive::validate_transaction(source, tx, block_hash)
		}
	}

	impl offchain_primitives::OffchainWorkerApi<Block> for Runtime {
		fn offchain_worker(header: &<Block as BlockT>::Header) {
			Executive::offchain_worker(header)
		}
	}

	#[api_version(11)]
	impl primitives::runtime_api::ParachainHost<Block> for Runtime {
		fn validators() -> Vec<ValidatorId> {
			parachains_runtime_api_impl::validators::<Runtime>()
		}

		fn validator_groups() -> (Vec<Vec<ValidatorIndex>>, GroupRotationInfo<BlockNumber>) {
			parachains_runtime_api_impl::validator_groups::<Runtime>()
		}

		fn availability_cores() -> Vec<CoreState<Hash, BlockNumber>> {
			parachains_runtime_api_impl::availability_cores::<Runtime>()
		}

		fn persisted_validation_data(para_id: ParaId, assumption: OccupiedCoreAssumption)
			-> Option<PersistedValidationData<Hash, BlockNumber>> {
			parachains_runtime_api_impl::persisted_validation_data::<Runtime>(para_id, assumption)
		}

		fn assumed_validation_data(
			para_id: ParaId,
			expected_persisted_validation_data_hash: Hash,
		) -> Option<(PersistedValidationData<Hash, BlockNumber>, ValidationCodeHash)> {
			parachains_runtime_api_impl::assumed_validation_data::<Runtime>(
				para_id,
				expected_persisted_validation_data_hash,
			)
		}

		fn check_validation_outputs(
			para_id: ParaId,
			outputs: primitives::CandidateCommitments,
		) -> bool {
			parachains_runtime_api_impl::check_validation_outputs::<Runtime>(para_id, outputs)
		}

		fn session_index_for_child() -> SessionIndex {
			parachains_runtime_api_impl::session_index_for_child::<Runtime>()
		}

		fn validation_code(para_id: ParaId, assumption: OccupiedCoreAssumption)
			-> Option<ValidationCode> {
			parachains_runtime_api_impl::validation_code::<Runtime>(para_id, assumption)
		}

		fn candidate_pending_availability(para_id: ParaId) -> Option<CommittedCandidateReceipt<Hash>> {
			#[allow(deprecated)]
			parachains_runtime_api_impl::candidate_pending_availability::<Runtime>(para_id)
		}

		fn candidate_events() -> Vec<CandidateEvent<Hash>> {
			parachains_runtime_api_impl::candidate_events::<Runtime, _>(|ev| {
				match ev {
					RuntimeEvent::ParaInclusion(ev) => {
						Some(ev)
					}
					_ => None,
				}
			})
		}

		fn session_info(index: SessionIndex) -> Option<SessionInfo> {
			parachains_runtime_api_impl::session_info::<Runtime>(index)
		}

		fn session_executor_params(session_index: SessionIndex) -> Option<ExecutorParams> {
			parachains_runtime_api_impl::session_executor_params::<Runtime>(session_index)
		}

		fn dmq_contents(recipient: ParaId) -> Vec<InboundDownwardMessage<BlockNumber>> {
			parachains_runtime_api_impl::dmq_contents::<Runtime>(recipient)
		}

		fn inbound_hrmp_channels_contents(
			recipient: ParaId
		) -> BTreeMap<ParaId, Vec<InboundHrmpMessage<BlockNumber>>> {
			parachains_runtime_api_impl::inbound_hrmp_channels_contents::<Runtime>(recipient)
		}

		fn validation_code_by_hash(hash: ValidationCodeHash) -> Option<ValidationCode> {
			parachains_runtime_api_impl::validation_code_by_hash::<Runtime>(hash)
		}

		fn on_chain_votes() -> Option<ScrapedOnChainVotes<Hash>> {
			parachains_runtime_api_impl::on_chain_votes::<Runtime>()
		}

		fn submit_pvf_check_statement(
			stmt: PvfCheckStatement,
			signature: ValidatorSignature,
		) {
			parachains_runtime_api_impl::submit_pvf_check_statement::<Runtime>(stmt, signature)
		}

		fn pvfs_require_precheck() -> Vec<ValidationCodeHash> {
			parachains_runtime_api_impl::pvfs_require_precheck::<Runtime>()
		}

		fn validation_code_hash(para_id: ParaId, assumption: OccupiedCoreAssumption)
			-> Option<ValidationCodeHash>
		{
			parachains_runtime_api_impl::validation_code_hash::<Runtime>(para_id, assumption)
		}

		fn disputes() -> Vec<(SessionIndex, CandidateHash, DisputeState<BlockNumber>)> {
			parachains_runtime_api_impl::get_session_disputes::<Runtime>()
		}

		fn unapplied_slashes(
		) -> Vec<(SessionIndex, CandidateHash, slashing::PendingSlashes)> {
			parachains_runtime_api_impl::unapplied_slashes::<Runtime>()
		}

		fn key_ownership_proof(
			validator_id: ValidatorId,
		) -> Option<slashing::OpaqueKeyOwnershipProof> {
			use parity_scale_codec::Encode;

			Historical::prove((PARACHAIN_KEY_TYPE_ID, validator_id))
				.map(|p| p.encode())
				.map(slashing::OpaqueKeyOwnershipProof::new)
		}

		fn submit_report_dispute_lost(
			dispute_proof: slashing::DisputeProof,
			key_ownership_proof: slashing::OpaqueKeyOwnershipProof,
		) -> Option<()> {
			parachains_runtime_api_impl::submit_unsigned_slashing_report::<Runtime>(
				dispute_proof,
				key_ownership_proof,
			)
		}

		fn minimum_backing_votes() -> u32 {
			parachains_runtime_api_impl::minimum_backing_votes::<Runtime>()
		}

		fn para_backing_state(para_id: ParaId) -> Option<primitives::async_backing::BackingState> {
			parachains_runtime_api_impl::backing_state::<Runtime>(para_id)
		}

		fn async_backing_params() -> primitives::AsyncBackingParams {
			parachains_runtime_api_impl::async_backing_params::<Runtime>()
		}

		fn approval_voting_params() -> ApprovalVotingParams {
			parachains_runtime_api_impl::approval_voting_params::<Runtime>()
		}

		fn disabled_validators() -> Vec<ValidatorIndex> {
			parachains_runtime_api_impl::disabled_validators::<Runtime>()
		}

		fn node_features() -> NodeFeatures {
			parachains_runtime_api_impl::node_features::<Runtime>()
		}

		fn claim_queue() -> BTreeMap<CoreIndex, VecDeque<ParaId>> {
			vstaging_parachains_runtime_api_impl::claim_queue::<Runtime>()
		}

		fn candidates_pending_availability(para_id: ParaId) -> Vec<CommittedCandidateReceipt<Hash>> {
			vstaging_parachains_runtime_api_impl::candidates_pending_availability::<Runtime>(para_id)
		}
	}

	impl beefy_primitives::BeefyApi<Block, BeefyId> for Runtime {
		fn beefy_genesis() -> Option<BlockNumber> {
			pallet_beefy::GenesisBlock::<Runtime>::get()
		}

		fn validator_set() -> Option<beefy_primitives::ValidatorSet<BeefyId>> {
			Beefy::validator_set()
		}

		fn submit_report_equivocation_unsigned_extrinsic(
			equivocation_proof: beefy_primitives::DoubleVotingProof<
				BlockNumber,
				BeefyId,
				BeefySignature,
			>,
			key_owner_proof: beefy_primitives::OpaqueKeyOwnershipProof,
		) -> Option<()> {
			let key_owner_proof = key_owner_proof.decode()?;

			Beefy::submit_unsigned_equivocation_report(
				equivocation_proof,
				key_owner_proof,
			)
		}

		fn generate_key_ownership_proof(
			_set_id: beefy_primitives::ValidatorSetId,
			authority_id: BeefyId,
		) -> Option<beefy_primitives::OpaqueKeyOwnershipProof> {
			use parity_scale_codec::Encode;

			Historical::prove((beefy_primitives::KEY_TYPE, authority_id))
				.map(|p| p.encode())
				.map(beefy_primitives::OpaqueKeyOwnershipProof::new)
		}
	}

	impl mmr::MmrApi<Block, Hash, BlockNumber> for Runtime {
		fn mmr_root() -> Result<mmr::Hash, mmr::Error> {
			Ok(pallet_mmr::RootHash::<Runtime>::get())
		}

		fn mmr_leaf_count() -> Result<mmr::LeafIndex, mmr::Error> {
			Ok(pallet_mmr::NumberOfLeaves::<Runtime>::get())
		}

		fn generate_proof(
			block_numbers: Vec<BlockNumber>,
			best_known_block_number: Option<BlockNumber>,
		) -> Result<(Vec<mmr::EncodableOpaqueLeaf>, mmr::LeafProof<mmr::Hash>), mmr::Error> {
			Mmr::generate_proof(block_numbers, best_known_block_number).map(
				|(leaves, proof)| {
					(
						leaves
							.into_iter()
							.map(|leaf| mmr::EncodableOpaqueLeaf::from_leaf(&leaf))
							.collect(),
						proof,
					)
				},
			)
		}

		fn verify_proof(leaves: Vec<mmr::EncodableOpaqueLeaf>, proof: mmr::LeafProof<mmr::Hash>)
			-> Result<(), mmr::Error>
		{
			let leaves = leaves.into_iter().map(|leaf|
				leaf.into_opaque_leaf()
				.try_decode()
				.ok_or(mmr::Error::Verify)).collect::<Result<Vec<mmr::Leaf>, mmr::Error>>()?;
			Mmr::verify_leaves(leaves, proof)
		}

		fn verify_proof_stateless(
			root: mmr::Hash,
			leaves: Vec<mmr::EncodableOpaqueLeaf>,
			proof: mmr::LeafProof<mmr::Hash>
		) -> Result<(), mmr::Error> {
			let nodes = leaves.into_iter().map(|leaf|mmr::DataOrHash::Data(leaf.into_opaque_leaf())).collect();
			pallet_mmr::verify_leaves_proof::<mmr::Hashing, _>(root, nodes, proof)
		}
	}

	impl pallet_beefy_mmr::BeefyMmrApi<Block, Hash> for RuntimeApi {
		fn authority_set_proof() -> beefy_primitives::mmr::BeefyAuthoritySet<Hash> {
			BeefyMmrLeaf::authority_set_proof()
		}

		fn next_authority_set_proof() -> beefy_primitives::mmr::BeefyNextAuthoritySet<Hash> {
			BeefyMmrLeaf::next_authority_set_proof()
		}
	}

	impl fg_primitives::GrandpaApi<Block> for Runtime {
		fn grandpa_authorities() -> Vec<(GrandpaId, u64)> {
			Grandpa::grandpa_authorities()
		}

		fn current_set_id() -> fg_primitives::SetId {
			Grandpa::current_set_id()
		}

		fn submit_report_equivocation_unsigned_extrinsic(
			equivocation_proof: fg_primitives::EquivocationProof<
				<Block as BlockT>::Hash,
				sp_runtime::traits::NumberFor<Block>,
			>,
			key_owner_proof: fg_primitives::OpaqueKeyOwnershipProof,
		) -> Option<()> {
			let key_owner_proof = key_owner_proof.decode()?;

			Grandpa::submit_unsigned_equivocation_report(
				equivocation_proof,
				key_owner_proof,
			)
		}

		fn generate_key_ownership_proof(
			_set_id: fg_primitives::SetId,
			authority_id: fg_primitives::AuthorityId,
		) -> Option<fg_primitives::OpaqueKeyOwnershipProof> {
			use parity_scale_codec::Encode;

			Historical::prove((fg_primitives::KEY_TYPE, authority_id))
				.map(|p| p.encode())
				.map(fg_primitives::OpaqueKeyOwnershipProof::new)
		}
	}

	impl babe_primitives::BabeApi<Block> for Runtime {
		fn configuration() -> babe_primitives::BabeConfiguration {
			let epoch_config = Babe::epoch_config().unwrap_or(BABE_GENESIS_EPOCH_CONFIG);
			babe_primitives::BabeConfiguration {
				slot_duration: Babe::slot_duration(),
				epoch_length: EpochDuration::get(),
				c: epoch_config.c,
				authorities: Babe::authorities().to_vec(),
				randomness: Babe::randomness(),
				allowed_slots: epoch_config.allowed_slots,
			}
		}

		fn current_epoch_start() -> babe_primitives::Slot {
			Babe::current_epoch_start()
		}

		fn current_epoch() -> babe_primitives::Epoch {
			Babe::current_epoch()
		}

		fn next_epoch() -> babe_primitives::Epoch {
			Babe::next_epoch()
		}

		fn generate_key_ownership_proof(
			_slot: babe_primitives::Slot,
			authority_id: babe_primitives::AuthorityId,
		) -> Option<babe_primitives::OpaqueKeyOwnershipProof> {
			use parity_scale_codec::Encode;

			Historical::prove((babe_primitives::KEY_TYPE, authority_id))
				.map(|p| p.encode())
				.map(babe_primitives::OpaqueKeyOwnershipProof::new)
		}

		fn submit_report_equivocation_unsigned_extrinsic(
			equivocation_proof: babe_primitives::EquivocationProof<<Block as BlockT>::Header>,
			key_owner_proof: babe_primitives::OpaqueKeyOwnershipProof,
		) -> Option<()> {
			let key_owner_proof = key_owner_proof.decode()?;

			Babe::submit_unsigned_equivocation_report(
				equivocation_proof,
				key_owner_proof,
			)
		}
	}

	impl authority_discovery_primitives::AuthorityDiscoveryApi<Block> for Runtime {
		fn authorities() -> Vec<AuthorityDiscoveryId> {
			parachains_runtime_api_impl::relevant_authority_ids::<Runtime>()
		}
	}

	impl sp_session::SessionKeys<Block> for Runtime {
		fn generate_session_keys(seed: Option<Vec<u8>>) -> Vec<u8> {
			SessionKeys::generate(seed)
		}

		fn decode_session_keys(
			encoded: Vec<u8>,
		) -> Option<Vec<(Vec<u8>, sp_core::crypto::KeyTypeId)>> {
			SessionKeys::decode_into_raw_public_keys(&encoded)
		}
	}

	impl frame_system_rpc_runtime_api::AccountNonceApi<Block, AccountId, Nonce> for Runtime {
		fn account_nonce(account: AccountId) -> Nonce {
			System::account_nonce(account)
		}
	}

	impl pallet_transaction_payment_rpc_runtime_api::TransactionPaymentApi<
		Block,
		Balance,
	> for Runtime {
		fn query_info(uxt: <Block as BlockT>::Extrinsic, len: u32) -> RuntimeDispatchInfo<Balance> {
			TransactionPayment::query_info(uxt, len)
		}
		fn query_fee_details(uxt: <Block as BlockT>::Extrinsic, len: u32) -> FeeDetails<Balance> {
			TransactionPayment::query_fee_details(uxt, len)
		}
		fn query_weight_to_fee(weight: Weight) -> Balance {
			TransactionPayment::weight_to_fee(weight)
		}
		fn query_length_to_fee(length: u32) -> Balance {
			TransactionPayment::length_to_fee(length)
		}
	}

	impl pallet_transaction_payment_rpc_runtime_api::TransactionPaymentCallApi<Block, Balance, RuntimeCall>
		for Runtime
	{
		fn query_call_info(call: RuntimeCall, len: u32) -> RuntimeDispatchInfo<Balance> {
			TransactionPayment::query_call_info(call, len)
		}
		fn query_call_fee_details(call: RuntimeCall, len: u32) -> FeeDetails<Balance> {
			TransactionPayment::query_call_fee_details(call, len)
		}
		fn query_weight_to_fee(weight: Weight) -> Balance {
			TransactionPayment::weight_to_fee(weight)
		}
		fn query_length_to_fee(length: u32) -> Balance {
			TransactionPayment::length_to_fee(length)
		}
	}

	impl xcm_fee_payment_runtime_api::fees::XcmPaymentApi<Block> for Runtime {
		fn query_acceptable_payment_assets(xcm_version: xcm::Version) -> Result<Vec<VersionedAssetId>, XcmPaymentApiError> {
			let acceptable = vec![
				// native token
				VersionedAssetId::from(AssetId(xcm_config::TokenLocation::get()))
			];

			Ok(acceptable
				.into_iter()
				.filter_map(|asset| asset.into_version(xcm_version).ok())
				.collect())
		}

		fn query_weight_to_asset_fee(weight: Weight, asset: VersionedAssetId) -> Result<u128, XcmPaymentApiError> {
			match asset.try_as::<AssetId>() {
				Ok(asset_id) if asset_id.0 == xcm_config::TokenLocation::get() => {
					// for native token
					Ok(WeightToFee::weight_to_fee(&weight))
				},
				Ok(asset_id) => {
					log::trace!(target: "xcm::xcm_fee_payment_runtime_api", "query_weight_to_asset_fee - unhandled asset_id: {asset_id:?}!");
					Err(XcmPaymentApiError::AssetNotFound)
				},
				Err(_) => {
					log::trace!(target: "xcm::xcm_fee_payment_runtime_api", "query_weight_to_asset_fee - failed to convert asset: {asset:?}!");
					Err(XcmPaymentApiError::VersionedConversionFailed)
				}
			}
		}

		fn query_xcm_weight(message: VersionedXcm<()>) -> Result<Weight, XcmPaymentApiError> {
			XcmPallet::query_xcm_weight(message)
		}

		fn query_delivery_fees(destination: VersionedLocation, message: VersionedXcm<()>) -> Result<VersionedAssets, XcmPaymentApiError> {
			XcmPallet::query_delivery_fees(destination, message)
		}
	}

	impl xcm_fee_payment_runtime_api::dry_run::XcmDryRunApi<Block, RuntimeCall, RuntimeEvent> for Runtime {
		fn dry_run_extrinsic(extrinsic: <Block as BlockT>::Extrinsic) -> Result<ExtrinsicDryRunEffects<RuntimeEvent>, XcmDryRunApiError> {
			use xcm_builder::InspectMessageQueues;
			use xcm_executor::RecordXcm;
			pallet_xcm::Pallet::<Runtime>::set_record_xcm(true);
			let result = Executive::apply_extrinsic(extrinsic).map_err(|error| {
				log::error!(
					target: "xcm::XcmDryRunApi::dry_run_extrinsic",
					"Applying extrinsic failed with error {:?}",
					error,
				);
				XcmDryRunApiError::InvalidExtrinsic
			})?;
			let local_xcm = pallet_xcm::Pallet::<Runtime>::recorded_xcm();
			let forwarded_xcms = xcm_config::XcmRouter::get_messages();
			let events: Vec<RuntimeEvent> = System::read_events_no_consensus().map(|record| record.event.clone()).collect();
			Ok(ExtrinsicDryRunEffects {
				local_xcm: local_xcm.map(VersionedXcm::<()>::from),
				forwarded_xcms,
				emitted_events: events,
				execution_result: result,
			})
		}

		fn dry_run_xcm(origin_location: VersionedLocation, xcm: VersionedXcm<RuntimeCall>) -> Result<XcmDryRunEffects<RuntimeEvent>, XcmDryRunApiError> {
			use xcm_builder::InspectMessageQueues;
			let origin_location: Location = origin_location.try_into().map_err(|error| {
				log::error!(
					target: "xcm::XcmDryRunApi::dry_run_xcm",
					"Location version conversion failed with error: {:?}",
					error,
				);
				XcmDryRunApiError::VersionedConversionFailed
			})?;
			let xcm: Xcm<RuntimeCall> = xcm.try_into().map_err(|error| {
				log::error!(
					target: "xcm::XcmDryRunApi::dry_run_xcm",
					"Xcm version conversion failed with error {:?}",
					error,
				);
				XcmDryRunApiError::VersionedConversionFailed
			})?;
			let mut hash = xcm.using_encoded(sp_io::hashing::blake2_256);
			let result = xcm_executor::XcmExecutor::<xcm_config::XcmConfig>::prepare_and_execute(
				origin_location,
				xcm,
				&mut hash,
				Weight::MAX, // Max limit available for execution.
				Weight::zero(),
			);
			let forwarded_xcms = xcm_config::XcmRouter::get_messages();
			let events: Vec<RuntimeEvent> = System::read_events_no_consensus().map(|record| record.event.clone()).collect();
			Ok(XcmDryRunEffects {
				forwarded_xcms,
				emitted_events: events,
				execution_result: result,
			})
		}
	}

	impl pallet_nomination_pools_runtime_api::NominationPoolsApi<
		Block,
		AccountId,
		Balance,
	> for Runtime {
		fn pending_rewards(member: AccountId) -> Balance {
			NominationPools::api_pending_rewards(member).unwrap_or_default()
		}

		fn points_to_balance(pool_id: pallet_nomination_pools::PoolId, points: Balance) -> Balance {
			NominationPools::api_points_to_balance(pool_id, points)
		}

		fn balance_to_points(pool_id: pallet_nomination_pools::PoolId, new_funds: Balance) -> Balance {
			NominationPools::api_balance_to_points(pool_id, new_funds)
		}
	}

	impl pallet_staking_runtime_api::StakingApi<Block, Balance, AccountId> for Runtime {
		fn nominations_quota(balance: Balance) -> u32 {
			Staking::api_nominations_quota(balance)
		}

		fn eras_stakers_page_count(era: sp_staking::EraIndex, account: AccountId) -> sp_staking::Page {
			Staking::api_eras_stakers_page_count(era, account)
		}

		fn pending_rewards(era: sp_staking::EraIndex, account: AccountId) -> bool {
			Staking::api_pending_rewards(era, account)
		}
	}

	#[cfg(feature = "try-runtime")]
	impl frame_try_runtime::TryRuntime<Block> for Runtime {
		fn on_runtime_upgrade(checks: frame_try_runtime::UpgradeCheckSelect) -> (Weight, Weight) {
			log::info!("try-runtime::on_runtime_upgrade westend.");
			let weight = Executive::try_runtime_upgrade(checks).unwrap();
			(weight, BlockWeights::get().max_block)
		}

		fn execute_block(
			block: Block,
			state_root_check: bool,
			signature_check: bool,
			select: frame_try_runtime::TryStateSelect,
		) -> Weight {
			// NOTE: intentional unwrap: we don't want to propagate the error backwards, and want to
			// have a backtrace here.
			Executive::try_execute_block(block, state_root_check, signature_check, select).unwrap()
		}
	}

	#[cfg(feature = "runtime-benchmarks")]
	impl frame_benchmarking::Benchmark<Block> for Runtime {
		fn benchmark_metadata(extra: bool) -> (
			Vec<frame_benchmarking::BenchmarkList>,
			Vec<frame_support::traits::StorageInfo>,
		) {
			use frame_benchmarking::{Benchmarking, BenchmarkList};
			use frame_support::traits::StorageInfoTrait;

			use pallet_session_benchmarking::Pallet as SessionBench;
			use pallet_offences_benchmarking::Pallet as OffencesBench;
			use pallet_election_provider_support_benchmarking::Pallet as ElectionProviderBench;
			use pallet_xcm::benchmarking::Pallet as PalletXcmExtrinsicsBenchmark;
			use frame_system_benchmarking::Pallet as SystemBench;
			use frame_system_benchmarking::extensions::Pallet as SystemExtensionsBench;
			use pallet_nomination_pools_benchmarking::Pallet as NominationPoolsBench;

			type XcmBalances = pallet_xcm_benchmarks::fungible::Pallet::<Runtime>;
			type XcmGeneric = pallet_xcm_benchmarks::generic::Pallet::<Runtime>;

			let mut list = Vec::<BenchmarkList>::new();
			list_benchmarks!(list, extra);

			let storage_info = AllPalletsWithSystem::storage_info();
			return (list, storage_info)
		}

		fn dispatch_benchmark(
			config: frame_benchmarking::BenchmarkConfig,
		) -> Result<
			Vec<frame_benchmarking::BenchmarkBatch>,
			sp_runtime::RuntimeString,
		> {
			use frame_support::traits::WhitelistedStorageKeys;
			use frame_benchmarking::{Benchmarking, BenchmarkBatch, BenchmarkError};
			use sp_storage::TrackedStorageKey;
			// Trying to add benchmarks directly to some pallets caused cyclic dependency issues.
			// To get around that, we separated the benchmarks into its own crate.
			use pallet_session_benchmarking::Pallet as SessionBench;
			use pallet_offences_benchmarking::Pallet as OffencesBench;
			use pallet_election_provider_support_benchmarking::Pallet as ElectionProviderBench;
			use pallet_xcm::benchmarking::Pallet as PalletXcmExtrinsicsBenchmark;
			use frame_system_benchmarking::Pallet as SystemBench;
			use frame_system_benchmarking::extensions::Pallet as SystemExtensionsBench;
			use pallet_nomination_pools_benchmarking::Pallet as NominationPoolsBench;

			impl pallet_session_benchmarking::Config for Runtime {}
			impl pallet_offences_benchmarking::Config for Runtime {}
			impl pallet_election_provider_support_benchmarking::Config for Runtime {}

			use xcm_config::{AssetHub, TokenLocation};

			parameter_types! {
				pub ExistentialDepositAsset: Option<Asset> = Some((
					TokenLocation::get(),
					ExistentialDeposit::get()
				).into());
				pub AssetHubParaId: ParaId = westend_runtime_constants::system_parachain::ASSET_HUB_ID.into();
				pub const RandomParaId: ParaId = ParaId::new(43211234);
			}

			impl pallet_xcm::benchmarking::Config for Runtime {
				type DeliveryHelper = (
					runtime_common::xcm_sender::ToParachainDeliveryHelper<
						xcm_config::XcmConfig,
						ExistentialDepositAsset,
						xcm_config::PriceForChildParachainDelivery,
						AssetHubParaId,
						(),
					>,
					runtime_common::xcm_sender::ToParachainDeliveryHelper<
						xcm_config::XcmConfig,
						ExistentialDepositAsset,
						xcm_config::PriceForChildParachainDelivery,
						RandomParaId,
						(),
					>
				);

				fn reachable_dest() -> Option<Location> {
					Some(crate::xcm_config::AssetHub::get())
				}

				fn teleportable_asset_and_dest() -> Option<(Asset, Location)> {
					// Relay/native token can be teleported to/from AH.
					Some((
						Asset { fun: Fungible(ExistentialDeposit::get()), id: AssetId(Here.into()) },
						crate::xcm_config::AssetHub::get(),
					))
				}

				fn reserve_transferable_asset_and_dest() -> Option<(Asset, Location)> {
					// Relay can reserve transfer native token to some random parachain.
					Some((
						Asset {
							fun: Fungible(ExistentialDeposit::get()),
							id: AssetId(Here.into())
						},
						crate::Junction::Parachain(RandomParaId::get().into()).into(),
					))
				}

				fn set_up_complex_asset_transfer(
				) -> Option<(Assets, u32, Location, Box<dyn FnOnce()>)> {
					// Relay supports only native token, either reserve transfer it to non-system parachains,
					// or teleport it to system parachain. Use the teleport case for benchmarking as it's
					// slightly heavier.

					// Relay/native token can be teleported to/from AH.
					let native_location = Here.into();
					let dest = crate::xcm_config::AssetHub::get();
					pallet_xcm::benchmarking::helpers::native_teleport_as_asset_transfer::<Runtime>(
						native_location,
						dest
					)
				}

				fn get_asset() -> Asset {
					Asset {
						id: AssetId(Location::here()),
						fun: Fungible(ExistentialDeposit::get()),
					}
				}
			}
			impl frame_system_benchmarking::Config for Runtime {}
			impl pallet_nomination_pools_benchmarking::Config for Runtime {}
			impl runtime_parachains::disputes::slashing::benchmarking::Config for Runtime {}

			use xcm::latest::{
				AssetId, Fungibility::*, InteriorLocation, Junction, Junctions::*,
				Asset, Assets, Location, NetworkId, Response,
			};

			impl pallet_xcm_benchmarks::Config for Runtime {
				type XcmConfig = xcm_config::XcmConfig;
				type AccountIdConverter = xcm_config::LocationConverter;
				type DeliveryHelper = runtime_common::xcm_sender::ToParachainDeliveryHelper<
					xcm_config::XcmConfig,
					ExistentialDepositAsset,
					xcm_config::PriceForChildParachainDelivery,
					AssetHubParaId,
					(),
				>;
				fn valid_destination() -> Result<Location, BenchmarkError> {
					Ok(AssetHub::get())
				}
				fn worst_case_holding(_depositable_count: u32) -> Assets {
					// Westend only knows about WND.
					vec![Asset{
						id: AssetId(TokenLocation::get()),
						fun: Fungible(1_000_000 * UNITS),
					}].into()
				}
			}

			parameter_types! {
				pub TrustedTeleporter: Option<(Location, Asset)> = Some((
					AssetHub::get(),
					Asset { fun: Fungible(1 * UNITS), id: AssetId(TokenLocation::get()) },
				));
				pub const TrustedReserve: Option<(Location, Asset)> = None;
			}

			impl pallet_xcm_benchmarks::fungible::Config for Runtime {
				type TransactAsset = Balances;

				type CheckedAccount = xcm_config::LocalCheckAccount;
				type TrustedTeleporter = TrustedTeleporter;
				type TrustedReserve = TrustedReserve;

				fn get_asset() -> Asset {
					Asset {
						id: AssetId(TokenLocation::get()),
						fun: Fungible(1 * UNITS),
					}
				}
			}

			impl pallet_xcm_benchmarks::generic::Config for Runtime {
				type TransactAsset = Balances;
				type RuntimeCall = RuntimeCall;

				fn worst_case_response() -> (u64, Response) {
					(0u64, Response::Version(Default::default()))
				}

				fn worst_case_asset_exchange() -> Result<(Assets, Assets), BenchmarkError> {
					// Westend doesn't support asset exchanges
					Err(BenchmarkError::Skip)
				}

				fn universal_alias() -> Result<(Location, Junction), BenchmarkError> {
					// The XCM executor of Westend doesn't have a configured `UniversalAliases`
					Err(BenchmarkError::Skip)
				}

				fn transact_origin_and_runtime_call() -> Result<(Location, RuntimeCall), BenchmarkError> {
					Ok((AssetHub::get(), frame_system::Call::remark_with_event { remark: vec![] }.into()))
				}

				fn subscribe_origin() -> Result<Location, BenchmarkError> {
					Ok(AssetHub::get())
				}

				fn claimable_asset() -> Result<(Location, Location, Assets), BenchmarkError> {
					let origin = AssetHub::get();
					let assets: Assets = (AssetId(TokenLocation::get()), 1_000 * UNITS).into();
					let ticket = Location { parents: 0, interior: Here };
					Ok((origin, ticket, assets))
				}

				fn fee_asset() -> Result<Asset, BenchmarkError> {
					Ok(Asset {
						id: AssetId(TokenLocation::get()),
						fun: Fungible(1_000_000 * UNITS),
					})
				}

				fn unlockable_asset() -> Result<(Location, Location, Asset), BenchmarkError> {
					// Westend doesn't support asset locking
					Err(BenchmarkError::Skip)
				}

				fn export_message_origin_and_destination(
				) -> Result<(Location, NetworkId, InteriorLocation), BenchmarkError> {
					// Westend doesn't support exporting messages
					Err(BenchmarkError::Skip)
				}

				fn alias_origin() -> Result<(Location, Location), BenchmarkError> {
					// The XCM executor of Westend doesn't have a configured `Aliasers`
					Err(BenchmarkError::Skip)
				}
			}

			type XcmBalances = pallet_xcm_benchmarks::fungible::Pallet::<Runtime>;
			type XcmGeneric = pallet_xcm_benchmarks::generic::Pallet::<Runtime>;

			let whitelist: Vec<TrackedStorageKey> = AllPalletsWithSystem::whitelisted_storage_keys();

			let mut batches = Vec::<BenchmarkBatch>::new();
			let params = (&config, &whitelist);

			add_benchmarks!(params, batches);

			Ok(batches)
		}
	}

	impl sp_genesis_builder::GenesisBuilder<Block> for Runtime {
		fn build_state(config: Vec<u8>) -> sp_genesis_builder::Result {
			build_state::<RuntimeGenesisConfig>(config)
		}

		fn get_preset(id: &Option<sp_genesis_builder::PresetId>) -> Option<Vec<u8>> {
			get_preset::<RuntimeGenesisConfig>(id, |_| None)
		}

		fn preset_names() -> Vec<sp_genesis_builder::PresetId> {
			vec![]
		}
	}
}

#[cfg(all(test, feature = "try-runtime"))]
mod remote_tests {
	use super::*;
	use frame_try_runtime::{runtime_decl_for_try_runtime::TryRuntime, UpgradeCheckSelect};
	use remote_externalities::{
		Builder, Mode, OfflineConfig, OnlineConfig, SnapshotConfig, Transport,
	};
	use std::env::var;

	#[tokio::test]
	async fn run_migrations() {
		if var("RUN_MIGRATION_TESTS").is_err() {
			return;
		}

		sp_tracing::try_init_simple();
		let transport: Transport =
			var("WS").unwrap_or("wss://westend-rpc.polkadot.io:443".to_string()).into();
		let maybe_state_snapshot: Option<SnapshotConfig> = var("SNAP").map(|s| s.into()).ok();
		let mut ext = Builder::<Block>::default()
			.mode(if let Some(state_snapshot) = maybe_state_snapshot {
				Mode::OfflineOrElseOnline(
					OfflineConfig { state_snapshot: state_snapshot.clone() },
					OnlineConfig {
						transport,
						state_snapshot: Some(state_snapshot),
						..Default::default()
					},
				)
			} else {
				Mode::Online(OnlineConfig { transport, ..Default::default() })
			})
			.build()
			.await
			.unwrap();
		ext.execute_with(|| Runtime::on_runtime_upgrade(UpgradeCheckSelect::PreAndPost));
	}
}

mod clean_state_migration {
	use super::Runtime;
	#[cfg(feature = "try-runtime")]
	use super::Vec;
	use frame_support::{pallet_prelude::*, storage_alias, traits::OnRuntimeUpgrade};
	use pallet_state_trie_migration::MigrationLimits;

	#[storage_alias]
	type AutoLimits = StorageValue<StateTrieMigration, Option<MigrationLimits>, ValueQuery>;

	// Actual type of value is `MigrationTask<T>`, putting a dummy
	// one to avoid the trait constraint on T.
	// Since we only use `kill` it is fine.
	#[storage_alias]
	type MigrationProcess = StorageValue<StateTrieMigration, u32, ValueQuery>;

	#[storage_alias]
	type SignedMigrationMaxLimits = StorageValue<StateTrieMigration, MigrationLimits, OptionQuery>;

	/// Initialize an automatic migration process.
	pub struct CleanMigrate;

	impl OnRuntimeUpgrade for CleanMigrate {
		#[cfg(feature = "try-runtime")]
		fn pre_upgrade() -> Result<Vec<u8>, sp_runtime::TryRuntimeError> {
			Ok(Default::default())
		}

		fn on_runtime_upgrade() -> frame_support::weights::Weight {
			MigrationProcess::kill();
			AutoLimits::kill();
			SignedMigrationMaxLimits::kill();
			<Runtime as frame_system::Config>::DbWeight::get().writes(3)
		}

		#[cfg(feature = "try-runtime")]
		fn post_upgrade(_state: Vec<u8>) -> Result<(), sp_runtime::TryRuntimeError> {
			frame_support::ensure!(
				!AutoLimits::exists() && !SignedMigrationMaxLimits::exists(),
				"State migration clean.",
			);
			Ok(())
		}
	}
}<|MERGE_RESOLUTION|>--- conflicted
+++ resolved
@@ -799,15 +799,10 @@
 			frame_system::CheckNonce::<Runtime>::from(nonce),
 			frame_system::CheckWeight::<Runtime>::new(),
 			pallet_transaction_payment::ChargeTransactionPayment::<Runtime>::from(tip),
-<<<<<<< HEAD
+			frame_metadata_hash_extension::CheckMetadataHash::<Runtime>::new(true),
 		)
 			.into();
 		let raw_payload = SignedPayload::new(call, tx_ext)
-=======
-			frame_metadata_hash_extension::CheckMetadataHash::<Runtime>::new(true),
-		);
-		let raw_payload = SignedPayload::new(call, extra)
->>>>>>> a823d18f
 			.map_err(|e| {
 				log::warn!("Unable to create signed payload: {:?}", e);
 			})
