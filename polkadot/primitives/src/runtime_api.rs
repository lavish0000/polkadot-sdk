--- conflicted
+++ resolved
@@ -114,19 +114,12 @@
 //! separated from the stable primitives.
 
 use crate::{
-<<<<<<< HEAD
-	async_backing, slashing, vstaging::ApprovalVotingParams, AsyncBackingParams, BlockNumber,
-	CandidateCommitments, CandidateEvent, CandidateHash, CommittedCandidateReceipt, CoreState,
-	DisputeState, ExecutorParams, GroupRotationInfo, OccupiedCoreAssumption,
-	PersistedValidationData, PvfCheckStatement, ScrapedOnChainVotes, SessionIndex, SessionInfo,
-	ValidatorId, ValidatorIndex, ValidatorSignature,
-=======
-	async_backing, slashing, vstaging, AsyncBackingParams, BlockNumber, CandidateCommitments,
-	CandidateEvent, CandidateHash, CommittedCandidateReceipt, CoreState, DisputeState,
-	ExecutorParams, GroupRotationInfo, OccupiedCoreAssumption, PersistedValidationData,
-	PvfCheckStatement, ScrapedOnChainVotes, SessionIndex, SessionInfo, ValidatorId, ValidatorIndex,
-	ValidatorSignature,
->>>>>>> 98f9e2ea
+	async_backing, slashing,
+	vstaging::{self, ApprovalVotingParams},
+	AsyncBackingParams, BlockNumber, CandidateCommitments, CandidateEvent, CandidateHash,
+	CommittedCandidateReceipt, CoreState, DisputeState, ExecutorParams, GroupRotationInfo,
+	OccupiedCoreAssumption, PersistedValidationData, PvfCheckStatement, ScrapedOnChainVotes,
+	SessionIndex, SessionInfo, ValidatorId, ValidatorIndex, ValidatorSignature,
 };
 use parity_scale_codec::{Decode, Encode};
 use polkadot_core_primitives as pcp;
@@ -273,18 +266,16 @@
 		#[api_version(8)]
 		fn disabled_validators() -> Vec<ValidatorIndex>;
 
-<<<<<<< HEAD
-		/// Approval voting configuration parameters
-		#[api_version(9)]
-		fn approval_voting_params() -> ApprovalVotingParams;
-
-=======
 		/***** Added in v9 *****/
 
 		/// Get node features.
 		/// This is a staging method! Do not use on production runtimes!
 		#[api_version(9)]
 		fn node_features() -> vstaging::NodeFeatures;
->>>>>>> 98f9e2ea
+
+		/***** Added in v10 *****/
+		/// Approval voting configuration parameters
+		#[api_version(10)]
+		fn approval_voting_params() -> ApprovalVotingParams;
 	}
 }