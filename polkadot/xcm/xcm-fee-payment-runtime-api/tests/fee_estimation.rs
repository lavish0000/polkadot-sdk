// Copyright (C) Parity Technologies (UK) Ltd.
// This file is part of Polkadot.

// Substrate is free software: you can redistribute it and/or modify
// it under the terms of the GNU General Public License as published by
// the Free Software Foundation, either version 3 of the License, or
// (at your option) any later version.

// Substrate is distributed in the hope that it will be useful,
// but WITHOUT ANY WARRANTY; without even the implied warranty of
// MERCHANTABILITY or FITNESS FOR A PARTICULAR PURPOSE.  See the
// GNU General Public License for more details.

// You should have received a copy of the GNU General Public License
// along with Polkadot.  If not, see <http://www.gnu.org/licenses/>.

//! Tests for using both the XCM fee payment API and the dry-run API.

use frame_system::RawOrigin;
use sp_api::ProvideRuntimeApi;
use sp_runtime::testing::H256;
use xcm::prelude::*;
use xcm_fee_payment_runtime_api::{dry_run::DryRunApi, fees::XcmPaymentApi};

mod mock;
use mock::{
	fake_message_hash, new_test_ext_with_balances, new_test_ext_with_balances_and_assets,
<<<<<<< HEAD
	DeliveryFees, ExistentialDeposit, Extrinsic, HereLocation, RuntimeCall, RuntimeEvent,
=======
	DeliveryFees, ExistentialDeposit, HereLocation, OriginCaller, RuntimeCall, RuntimeEvent,
>>>>>>> 96ab6869
	TestClient,
};

// Scenario: User `1` in the local chain (id 2000) wants to transfer assets to account `[0u8; 32]`
// on "AssetHub". He wants to make sure he has enough for fees, so before he calls the
// `transfer_asset` extrinsic to do the transfer, he decides to use the `XcmDryRunApi` and
// `XcmPaymentApi` runtime APIs to estimate fees. This uses a teleport because we're dealing with
// the native token of the chain, which is registered on "AssetHub". The fees are sent as a reserve
// asset transfer, since they're paid in the relay token.
//
//                 Teleport Parachain(2000) Token
//                 Reserve Asset Transfer Relay Token for fees
// Parachain(2000) -------------------------------------------> Parachain(1000)
#[test]
fn fee_estimation_for_teleport() {
	let _ = env_logger::builder().is_test(true).try_init();
	let who = 1; // AccountId = u64.
	let balances = vec![(who, 100 + DeliveryFees::get() + ExistentialDeposit::get())];
	let assets = vec![(1, who, 50)];
	new_test_ext_with_balances_and_assets(balances, assets).execute_with(|| {
		let client = TestClient;
		let runtime_api = client.runtime_api();
<<<<<<< HEAD
		let extrinsic = Extrinsic::new_signed(
			RuntimeCall::XcmPallet(pallet_xcm::Call::transfer_assets {
				dest: Box::new(VersionedLocation::from((Parent, Parachain(1000)))),
				beneficiary: Box::new(VersionedLocation::from(AccountId32 {
					id: [0u8; 32],
					network: None,
				})),
				assets: Box::new(VersionedAssets::from(vec![
					(Here, 100u128).into(),
					(Parent, 20u128).into(),
				])),
				fee_asset_item: 1, // Fees are paid with the RelayToken
				weight_limit: Unlimited,
			}),
			who,
			who.into(),
			mock::extension(),
		);
=======
		let call = RuntimeCall::XcmPallet(pallet_xcm::Call::transfer_assets {
			dest: Box::new(VersionedLocation::from((Parent, Parachain(1000)))),
			beneficiary: Box::new(VersionedLocation::from(AccountId32 {
				id: [0u8; 32],
				network: None,
			})),
			assets: Box::new(VersionedAssets::from(vec![
				(Here, 100u128).into(),
				(Parent, 20u128).into(),
			])),
			fee_asset_item: 1, // Fees are paid with the RelayToken
			weight_limit: Unlimited,
		});
		let origin = OriginCaller::system(RawOrigin::Signed(who));
>>>>>>> 96ab6869
		let dry_run_effects =
			runtime_api.dry_run_call(H256::zero(), origin, call).unwrap().unwrap();

		assert_eq!(
			dry_run_effects.local_xcm,
			Some(VersionedXcm::from(
				Xcm::builder_unsafe()
					.withdraw_asset((Parent, 20u128))
					.burn_asset((Parent, 20u128))
					.withdraw_asset((Here, 100u128))
					.burn_asset((Here, 100u128))
					.build()
			)),
		);
		let send_destination = Location::new(1, [Parachain(1000)]);
		let send_message = Xcm::<()>::builder_unsafe()
			.withdraw_asset((Parent, 20u128))
			.buy_execution((Parent, 20u128), Unlimited)
			.receive_teleported_asset(((Parent, Parachain(2000)), 100u128))
			.clear_origin()
			.deposit_asset(AllCounted(2), [0u8; 32])
			.build();
		assert_eq!(
			dry_run_effects.forwarded_xcms,
			vec![(
				VersionedLocation::from(send_destination.clone()),
				vec![VersionedXcm::from(send_message.clone())],
			),],
		);

		assert_eq!(
			dry_run_effects.emitted_events,
			vec![
				RuntimeEvent::System(frame_system::Event::NewAccount {
					account: 8660274132218572653 // TODO: Why is this not `1`?
				}),
				RuntimeEvent::Balances(pallet_balances::Event::Endowed {
					account: 8660274132218572653,
					free_balance: 100
				}),
				RuntimeEvent::Balances(pallet_balances::Event::Minted {
					who: 8660274132218572653,
					amount: 100
				}),
				RuntimeEvent::AssetsPallet(pallet_assets::Event::Burned {
					asset_id: 1,
					owner: 1,
					balance: 20
				}),
				RuntimeEvent::Balances(pallet_balances::Event::Burned { who: 1, amount: 100 }),
				RuntimeEvent::XcmPallet(pallet_xcm::Event::Attempted {
					outcome: Outcome::Complete { used: Weight::from_parts(400, 40) },
				}),
				RuntimeEvent::Balances(pallet_balances::Event::Burned { who: 1, amount: 20 }),
				RuntimeEvent::XcmPallet(pallet_xcm::Event::FeesPaid {
					paying: AccountIndex64 { index: 1, network: None }.into(),
					fees: (Here, 20u128).into(),
				}),
				RuntimeEvent::XcmPallet(pallet_xcm::Event::Sent {
					origin: AccountIndex64 { index: 1, network: None }.into(),
					destination: (Parent, Parachain(1000)).into(),
					message: send_message.clone(),
					message_id: fake_message_hash(&send_message),
				}),
<<<<<<< HEAD
				RuntimeEvent::System(frame_system::Event::ExtrinsicSuccess {
					dispatch_info: DispatchInfo {
						weight: Weight::from_parts(207074000, 0), /* Will break if weights get
						                                           * updated. */
						class: DispatchClass::Normal,
						pays_fee: Pays::Yes,
					}
				}),
=======
>>>>>>> 96ab6869
			]
		);

		// Weighing the local program is not relevant for extrinsics that already
		// take this weight into account.
		// In this case, we really only care about delivery fees.
		let local_xcm = dry_run_effects.local_xcm.unwrap();

		// We get a double result since the actual call returns a result and the runtime api returns
		// results.
		let weight =
			runtime_api.query_xcm_weight(H256::zero(), local_xcm.clone()).unwrap().unwrap();
		assert_eq!(weight, Weight::from_parts(400, 40));
		let execution_fees = runtime_api
			.query_weight_to_asset_fee(
				H256::zero(),
				weight,
				VersionedAssetId::from(AssetId(HereLocation::get())),
			)
			.unwrap()
			.unwrap();
		assert_eq!(execution_fees, 440);

		let mut forwarded_xcms_iter = dry_run_effects.forwarded_xcms.into_iter();

		let (destination, remote_messages) = forwarded_xcms_iter.next().unwrap();
		let remote_message = &remote_messages[0];

		let delivery_fees = runtime_api
			.query_delivery_fees(H256::zero(), destination.clone(), remote_message.clone())
			.unwrap()
			.unwrap();
		assert_eq!(delivery_fees, VersionedAssets::from((Here, 20u128)));

		// This would have to be the runtime API of the destination,
		// which we have the location for.
		// If I had a mock runtime configured for "AssetHub" then I would use the
		// runtime APIs from that.
		let remote_execution_weight = runtime_api
			.query_xcm_weight(H256::zero(), remote_message.clone())
			.unwrap()
			.unwrap();
		let remote_execution_fees = runtime_api
			.query_weight_to_asset_fee(
				H256::zero(),
				remote_execution_weight,
				VersionedAssetId::from(AssetId(HereLocation::get())),
			)
			.unwrap()
			.unwrap();
		assert_eq!(remote_execution_fees, 550);

		// Now we know that locally we need to use `execution_fees` and
		// `delivery_fees`.
		// On the message we forward to the destination, we need to
		// put `remote_execution_fees` in `BuyExecution`.
		// For the `transfer_assets` extrinsic, it just means passing the correct amount
		// of fees in the parameters.
	});
}

// Same scenario as in `fee_estimation_for_teleport`, but the user in parachain 2000 wants
// to send relay tokens over to parachain 1000.
//
//                 Reserve Asset Transfer Relay Token
//                 Reserve Asset Transfer Relay Token for fees
// Parachain(2000) -------------------------------------------> Parachain(1000)
#[test]
fn dry_run_reserve_asset_transfer() {
	let _ = env_logger::builder().is_test(true).try_init();
	let who = 1; // AccountId = u64.
			 // Native token used for fees.
	let balances = vec![(who, DeliveryFees::get() + ExistentialDeposit::get())];
	// Relay token is the one we want to transfer.
	let assets = vec![(1, who, 100)]; // id, account_id, balance.
	new_test_ext_with_balances_and_assets(balances, assets).execute_with(|| {
		let client = TestClient;
		let runtime_api = client.runtime_api();
<<<<<<< HEAD
		let extrinsic = Extrinsic::new_signed(
			RuntimeCall::XcmPallet(pallet_xcm::Call::transfer_assets {
				dest: Box::new(VersionedLocation::from((Parent, Parachain(1000)))),
				beneficiary: Box::new(VersionedLocation::from(AccountId32 {
					id: [0u8; 32],
					network: None,
				})),
				assets: Box::new(VersionedAssets::from((Parent, 100u128))),
				fee_asset_item: 0,
				weight_limit: Unlimited,
			}),
			who,
			who.into(),
			mock::extension(),
		);
=======
		let call = RuntimeCall::XcmPallet(pallet_xcm::Call::transfer_assets {
			dest: Box::new(VersionedLocation::from((Parent, Parachain(1000)))),
			beneficiary: Box::new(VersionedLocation::from(AccountId32 {
				id: [0u8; 32],
				network: None,
			})),
			assets: Box::new(VersionedAssets::from((Parent, 100u128))),
			fee_asset_item: 0,
			weight_limit: Unlimited,
		});
		let origin = OriginCaller::system(RawOrigin::Signed(who));
>>>>>>> 96ab6869
		let dry_run_effects =
			runtime_api.dry_run_call(H256::zero(), origin, call).unwrap().unwrap();

		assert_eq!(
			dry_run_effects.local_xcm,
			Some(VersionedXcm::from(
				Xcm::builder_unsafe()
					.withdraw_asset((Parent, 100u128))
					.burn_asset((Parent, 100u128))
					.build()
			)),
		);

		// In this case, the transfer type is `DestinationReserve`, so the remote xcm just withdraws
		// the assets.
		let send_destination = Location::new(1, Parachain(1000));
		let send_message = Xcm::<()>::builder_unsafe()
			.withdraw_asset((Parent, 100u128))
			.clear_origin()
			.buy_execution((Parent, 100u128), Unlimited)
			.deposit_asset(AllCounted(1), [0u8; 32])
			.build();
		assert_eq!(
			dry_run_effects.forwarded_xcms,
			vec![(
				VersionedLocation::from(send_destination.clone()),
				vec![VersionedXcm::from(send_message.clone())],
			),],
		);

		assert_eq!(
			dry_run_effects.emitted_events,
			vec![
				RuntimeEvent::AssetsPallet(pallet_assets::Event::Burned {
					asset_id: 1,
					owner: 1,
					balance: 100
				}),
				RuntimeEvent::XcmPallet(pallet_xcm::Event::Attempted {
					outcome: Outcome::Complete { used: Weight::from_parts(200, 20) }
				}),
				RuntimeEvent::Balances(pallet_balances::Event::Burned { who: 1, amount: 20 }),
				RuntimeEvent::XcmPallet(pallet_xcm::Event::FeesPaid {
					paying: AccountIndex64 { index: 1, network: None }.into(),
					fees: (Here, 20u128).into()
				}),
				RuntimeEvent::XcmPallet(pallet_xcm::Event::Sent {
					origin: AccountIndex64 { index: 1, network: None }.into(),
					destination: send_destination.clone(),
					message: send_message.clone(),
					message_id: fake_message_hash(&send_message),
				}),
<<<<<<< HEAD
				RuntimeEvent::System(frame_system::Event::ExtrinsicSuccess {
					dispatch_info: DispatchInfo {
						weight: Weight::from_parts(207074000, 0), /* Will break if weights get
						                                           * updated. */
						class: DispatchClass::Normal,
						pays_fee: Pays::Yes,
					}
				}),
=======
>>>>>>> 96ab6869
			]
		);
	});
}

#[test]
fn dry_run_xcm() {
	let _ = env_logger::builder().is_test(true).try_init();
	let who = 1; // AccountId = u64.
	let transfer_amount = 100u128;
	// We need to build the XCM to weigh it and then build the real XCM that can pay for fees.
	let inner_xcm = Xcm::<()>::builder_unsafe()
		.buy_execution((Here, 1u128), Unlimited) // We'd need to query the destination chain for fees.
		.deposit_asset(AllCounted(1), [0u8; 32])
		.build();
	let xcm_to_weigh = Xcm::<RuntimeCall>::builder_unsafe()
		.withdraw_asset((Here, transfer_amount))
		.clear_origin()
		.buy_execution((Here, transfer_amount), Unlimited)
		.deposit_reserve_asset(AllCounted(1), (Parent, Parachain(2100)), inner_xcm.clone())
		.build();
	let client = TestClient;
	let runtime_api = client.runtime_api();
	let xcm_weight = runtime_api
		.query_xcm_weight(H256::zero(), VersionedXcm::from(xcm_to_weigh.clone().into()))
		.unwrap()
		.unwrap();
	let execution_fees = runtime_api
		.query_weight_to_asset_fee(
			H256::zero(),
			xcm_weight,
			VersionedAssetId::from(AssetId(Here.into())),
		)
		.unwrap()
		.unwrap();
	let xcm = Xcm::<RuntimeCall>::builder_unsafe()
		.withdraw_asset((Here, transfer_amount + execution_fees))
		.clear_origin()
		.buy_execution((Here, execution_fees), Unlimited)
		.deposit_reserve_asset(AllCounted(1), (Parent, Parachain(2100)), inner_xcm.clone())
		.build();
	let balances = vec![(
		who,
		transfer_amount + execution_fees + DeliveryFees::get() + ExistentialDeposit::get(),
	)];
	new_test_ext_with_balances(balances).execute_with(|| {
		let dry_run_effects = runtime_api
			.dry_run_xcm(
				H256::zero(),
				VersionedLocation::from([AccountIndex64 { index: 1, network: None }]),
				VersionedXcm::from(xcm),
			)
			.unwrap()
			.unwrap();
		assert_eq!(
			dry_run_effects.forwarded_xcms,
			vec![(
				VersionedLocation::from((Parent, Parachain(2100))),
				vec![VersionedXcm::from(
					Xcm::<()>::builder_unsafe()
						.reserve_asset_deposited((
							(Parent, Parachain(2000)),
							transfer_amount + execution_fees - DeliveryFees::get()
						))
						.clear_origin()
						.buy_execution((Here, 1u128), Unlimited)
						.deposit_asset(AllCounted(1), [0u8; 32])
						.build()
				)],
			),]
		);

		assert_eq!(
			dry_run_effects.emitted_events,
			vec![
				RuntimeEvent::Balances(pallet_balances::Event::Burned { who: 1, amount: 540 }),
				RuntimeEvent::System(frame_system::Event::NewAccount { account: 2100 }),
				RuntimeEvent::Balances(pallet_balances::Event::Endowed {
					account: 2100,
					free_balance: 520
				}),
				RuntimeEvent::Balances(pallet_balances::Event::Minted { who: 2100, amount: 520 }),
			]
		);
	});
}<|MERGE_RESOLUTION|>--- conflicted
+++ resolved
@@ -25,11 +25,7 @@
 mod mock;
 use mock::{
 	fake_message_hash, new_test_ext_with_balances, new_test_ext_with_balances_and_assets,
-<<<<<<< HEAD
-	DeliveryFees, ExistentialDeposit, Extrinsic, HereLocation, RuntimeCall, RuntimeEvent,
-=======
 	DeliveryFees, ExistentialDeposit, HereLocation, OriginCaller, RuntimeCall, RuntimeEvent,
->>>>>>> 96ab6869
 	TestClient,
 };
 
@@ -52,26 +48,6 @@
 	new_test_ext_with_balances_and_assets(balances, assets).execute_with(|| {
 		let client = TestClient;
 		let runtime_api = client.runtime_api();
-<<<<<<< HEAD
-		let extrinsic = Extrinsic::new_signed(
-			RuntimeCall::XcmPallet(pallet_xcm::Call::transfer_assets {
-				dest: Box::new(VersionedLocation::from((Parent, Parachain(1000)))),
-				beneficiary: Box::new(VersionedLocation::from(AccountId32 {
-					id: [0u8; 32],
-					network: None,
-				})),
-				assets: Box::new(VersionedAssets::from(vec![
-					(Here, 100u128).into(),
-					(Parent, 20u128).into(),
-				])),
-				fee_asset_item: 1, // Fees are paid with the RelayToken
-				weight_limit: Unlimited,
-			}),
-			who,
-			who.into(),
-			mock::extension(),
-		);
-=======
 		let call = RuntimeCall::XcmPallet(pallet_xcm::Call::transfer_assets {
 			dest: Box::new(VersionedLocation::from((Parent, Parachain(1000)))),
 			beneficiary: Box::new(VersionedLocation::from(AccountId32 {
@@ -86,7 +62,6 @@
 			weight_limit: Unlimited,
 		});
 		let origin = OriginCaller::system(RawOrigin::Signed(who));
->>>>>>> 96ab6869
 		let dry_run_effects =
 			runtime_api.dry_run_call(H256::zero(), origin, call).unwrap().unwrap();
 
@@ -151,17 +126,6 @@
 					message: send_message.clone(),
 					message_id: fake_message_hash(&send_message),
 				}),
-<<<<<<< HEAD
-				RuntimeEvent::System(frame_system::Event::ExtrinsicSuccess {
-					dispatch_info: DispatchInfo {
-						weight: Weight::from_parts(207074000, 0), /* Will break if weights get
-						                                           * updated. */
-						class: DispatchClass::Normal,
-						pays_fee: Pays::Yes,
-					}
-				}),
-=======
->>>>>>> 96ab6869
 			]
 		);
 
@@ -240,23 +204,6 @@
 	new_test_ext_with_balances_and_assets(balances, assets).execute_with(|| {
 		let client = TestClient;
 		let runtime_api = client.runtime_api();
-<<<<<<< HEAD
-		let extrinsic = Extrinsic::new_signed(
-			RuntimeCall::XcmPallet(pallet_xcm::Call::transfer_assets {
-				dest: Box::new(VersionedLocation::from((Parent, Parachain(1000)))),
-				beneficiary: Box::new(VersionedLocation::from(AccountId32 {
-					id: [0u8; 32],
-					network: None,
-				})),
-				assets: Box::new(VersionedAssets::from((Parent, 100u128))),
-				fee_asset_item: 0,
-				weight_limit: Unlimited,
-			}),
-			who,
-			who.into(),
-			mock::extension(),
-		);
-=======
 		let call = RuntimeCall::XcmPallet(pallet_xcm::Call::transfer_assets {
 			dest: Box::new(VersionedLocation::from((Parent, Parachain(1000)))),
 			beneficiary: Box::new(VersionedLocation::from(AccountId32 {
@@ -268,7 +215,6 @@
 			weight_limit: Unlimited,
 		});
 		let origin = OriginCaller::system(RawOrigin::Signed(who));
->>>>>>> 96ab6869
 		let dry_run_effects =
 			runtime_api.dry_run_call(H256::zero(), origin, call).unwrap().unwrap();
 
@@ -321,17 +267,6 @@
 					message: send_message.clone(),
 					message_id: fake_message_hash(&send_message),
 				}),
-<<<<<<< HEAD
-				RuntimeEvent::System(frame_system::Event::ExtrinsicSuccess {
-					dispatch_info: DispatchInfo {
-						weight: Weight::from_parts(207074000, 0), /* Will break if weights get
-						                                           * updated. */
-						class: DispatchClass::Normal,
-						pays_fee: Pays::Yes,
-					}
-				}),
-=======
->>>>>>> 96ab6869
 			]
 		);
 	});
