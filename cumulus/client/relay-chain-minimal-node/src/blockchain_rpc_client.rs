--- conflicted
+++ resolved
@@ -143,14 +143,10 @@
 	async fn availability_cores(
 		&self,
 		at: Hash,
-<<<<<<< HEAD
 	) -> Result<
 		Vec<polkadot_primitives::vstaging::CoreState<Hash, polkadot_core_primitives::BlockNumber>>,
 		sp_api::ApiError,
 	> {
-=======
-	) -> Result<Vec<polkadot_primitives::CoreState<Hash, BlockNumber>>, sp_api::ApiError> {
->>>>>>> d7e57fd6
 		Ok(self.rpc_client.parachain_host_availability_cores(at).await?)
 	}
 
@@ -219,16 +215,11 @@
 	async fn candidate_pending_availability(
 		&self,
 		at: Hash,
-<<<<<<< HEAD
 		para_id: cumulus_primitives_core::ParaId,
 	) -> Result<
 		Option<polkadot_primitives::vstaging::CommittedCandidateReceiptV2<Hash>>,
 		sp_api::ApiError,
 	> {
-=======
-		para_id: ParaId,
-	) -> Result<Option<polkadot_primitives::CommittedCandidateReceipt<Hash>>, sp_api::ApiError> {
->>>>>>> d7e57fd6
 		Ok(self
 			.rpc_client
 			.parachain_host_candidate_pending_availability(at, para_id)
@@ -453,16 +444,11 @@
 	async fn candidates_pending_availability(
 		&self,
 		at: Hash,
-<<<<<<< HEAD
 		para_id: cumulus_primitives_core::ParaId,
 	) -> Result<
 		Vec<polkadot_primitives::vstaging::CommittedCandidateReceiptV2<Hash>>,
 		sp_api::ApiError,
 	> {
-=======
-		para_id: ParaId,
-	) -> Result<Vec<polkadot_primitives::CommittedCandidateReceipt<Hash>>, sp_api::ApiError> {
->>>>>>> d7e57fd6
 		Ok(self
 			.rpc_client
 			.parachain_host_candidates_pending_availability(at, para_id)
