--- conflicted
+++ resolved
@@ -47,29 +47,6 @@
 fn system_para_sets_relay_xcm_supported_version() {
 	// Init test variables
 	let parent_location = AssetHubWestend::parent_location();
-<<<<<<< HEAD
-	let system_para_destination: VersionedLocation =
-		Westend::child_location_of(AssetHubWestend::para_id()).into();
-	let call = <AssetHubWestend as Chain>::RuntimeCall::PolkadotXcm(pallet_xcm::Call::<
-		<AssetHubWestend as Chain>::Runtime,
-	>::force_xcm_version {
-		location: bx!(parent_location.clone()),
-		version: XCM_V3,
-	})
-	.encode()
-	.into();
-	let origin_kind = OriginKind::Superuser;
-
-	let xcm = xcm_transact_unpaid_execution(call, origin_kind);
-
-	// System Parachain sets supported version for Relay Chain throught it
-	Westend::execute_with(|| {
-		assert_ok!(<Westend as WestendPallet>::XcmPallet::send(
-			sudo_origin,
-			bx!(system_para_destination),
-			bx!(xcm),
-		));
-=======
 	let force_xcm_version_call =
 		<AssetHubWestend as Chain>::RuntimeCall::PolkadotXcm(pallet_xcm::Call::<
 			<AssetHubWestend as Chain>::Runtime,
@@ -79,7 +56,6 @@
 		})
 		.encode()
 		.into();
->>>>>>> 18ae2248
 
 	// System Parachain sets supported version for Relay Chain through it
 	Westend::send_unpaid_transact_to_parachain_as_root(
