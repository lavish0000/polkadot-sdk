--- conflicted
+++ resolved
@@ -63,12 +63,8 @@
 	ord_parameter_types, parameter_types,
 	traits::{
 		fungible, fungibles, tokens::imbalance::ResolveAssetTo, AsEnsureOriginWithArg, ConstBool,
-<<<<<<< HEAD
-		ConstU128, ConstU32, ConstU64, ConstU8, EitherOfDiverse, Equals, InstanceFilter,
+		ConstU128, ConstU32, ConstU64, ConstU8, EitherOfDiverse, InstanceFilter,
 		LinearStoragePrice, TransformOrigin, ZeroFootprintOr,
-=======
-		ConstU128, ConstU32, ConstU64, ConstU8, EitherOfDiverse, InstanceFilter, TransformOrigin,
->>>>>>> 3c71db3e
 	},
 	weights::{ConstantMultiplier, Weight, WeightToFee as _},
 	BoundedVec, PalletId,
