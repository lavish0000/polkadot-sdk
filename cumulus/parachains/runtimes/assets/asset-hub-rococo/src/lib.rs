// Copyright (C) Parity Technologies (UK) Ltd.
// SPDX-License-Identifier: Apache-2.0

// Licensed under the Apache License, Version 2.0 (the "License");
// you may not use this file except in compliance with the License.
// You may obtain a copy of the License at
//
// 	http://www.apache.org/licenses/LICENSE-2.0
//
// Unless required by applicable law or agreed to in writing, software
// distributed under the License is distributed on an "AS IS" BASIS,
// WITHOUT WARRANTIES OR CONDITIONS OF ANY KIND, either express or implied.
// See the License for the specific language governing permissions and
// limitations under the License.

//! # Asset Hub Rococo Runtime
//!
//! Asset Hub Rococo, formerly known as "Rockmine", is the test network for its Kusama cousin.

#![cfg_attr(not(feature = "std"), no_std)]
#![recursion_limit = "256"]

// Make the WASM binary available.
#[cfg(feature = "std")]
include!(concat!(env!("OUT_DIR"), "/wasm_binary.rs"));

mod genesis_config_presets;
mod weights;
pub mod xcm_config;

extern crate alloc;

use alloc::{vec, vec::Vec};
use assets_common::{
	foreign_creators::ForeignCreators,
	local_and_foreign_assets::{LocalFromLeft, TargetFromLeft},
	matching::{FromNetwork, FromSiblingParachain},
	AssetIdForPoolAssets, AssetIdForPoolAssetsConvert, AssetIdForTrustBackedAssetsConvert,
};
use cumulus_pallet_parachain_system::RelayNumberMonotonicallyIncreases;
use cumulus_primitives_core::AggregateMessageOrigin;
use sp_api::impl_runtime_apis;
use sp_core::{crypto::KeyTypeId, OpaqueMetadata};
use sp_genesis_builder::PresetId;
use sp_runtime::{
	create_runtime_str, generic, impl_opaque_keys,
	traits::{AccountIdConversion, BlakeTwo256, Block as BlockT, Saturating, Verify},
	transaction_validity::{TransactionSource, TransactionValidity},
	ApplyExtrinsicResult, Permill,
};
use testnet_parachains_constants::rococo::snowbridge::EthereumNetwork;

#[cfg(feature = "std")]
use sp_version::NativeVersion;
use sp_version::RuntimeVersion;

use codec::{Decode, Encode, MaxEncodedLen};
use cumulus_primitives_core::ParaId;
use frame_support::{
	construct_runtime, derive_impl,
	dispatch::DispatchClass,
	genesis_builder_helper::{build_state, get_preset},
	ord_parameter_types, parameter_types,
	traits::{
<<<<<<< HEAD
		fungible::{self, HoldConsideration},
		fungibles,
		tokens::imbalance::ResolveAssetTo,
		AsEnsureOriginWithArg, ConstBool, ConstU128, ConstU32, ConstU64, ConstU8,
		ConstantStoragePrice, EitherOfDiverse, Equals, InstanceFilter, TransformOrigin,
=======
		fungible, fungibles, tokens::imbalance::ResolveAssetTo, AsEnsureOriginWithArg, ConstBool,
		ConstU128, ConstU32, ConstU64, ConstU8, EitherOfDiverse, InstanceFilter, TransformOrigin,
>>>>>>> d66dee3c
	},
	weights::{ConstantMultiplier, Weight, WeightToFee as _},
	BoundedVec, PalletId,
};
use frame_system::{
	limits::{BlockLength, BlockWeights},
	EnsureRoot, EnsureSigned, EnsureSignedBy,
};
use pallet_asset_conversion_tx_payment::SwapAssetAdapter;
use pallet_nfts::PalletFeatures;
use parachains_common::{
	impls::DealWithFees,
	message_queue::{NarrowOriginToSibling, ParaIdToSibling},
	AccountId, AssetIdForTrustBackedAssets, AuraId, Balance, BlockNumber, CollectionId, Hash,
	Header, ItemId, Nonce, Signature, AVERAGE_ON_INITIALIZE_RATIO, NORMAL_DISPATCH_RATIO,
};
use sp_runtime::{Perbill, RuntimeDebug};
use testnet_parachains_constants::rococo::{consensus::*, currency::*, fee::WeightToFee, time::*};
use xcm_config::{
	ForeignAssetsConvertedConcreteId, ForeignCreatorsSovereignAccountOf, GovernanceLocation,
	PoolAssetsConvertedConcreteId, PoolAssetsPalletLocation, TokenLocation,
	TrustBackedAssetsConvertedConcreteId, TrustBackedAssetsPalletLocation,
};

#[cfg(test)]
mod tests;

#[cfg(any(feature = "std", test))]
pub use sp_runtime::BuildStorage;

// Polkadot imports
use pallet_xcm::{EnsureXcm, IsVoiceOfBody};
use polkadot_runtime_common::{BlockHashCount, SlowAdjustingFeeUpdate};
#[cfg(feature = "runtime-benchmarks")]
use xcm::latest::prelude::{
	Asset, Assets as XcmAssets, Fungible, Here, InteriorLocation, Junction, Junction::*, Location,
	NetworkId, NonFungible, Parent, ParentThen, Response, XCM_VERSION,
};
use xcm::{
	latest::prelude::{AssetId, BodyId},
	VersionedAssetId, VersionedAssets, VersionedLocation, VersionedXcm,
};
use xcm_runtime_apis::{
	dry_run::{CallDryRunEffects, Error as XcmDryRunApiError, XcmDryRunEffects},
	fees::Error as XcmPaymentApiError,
};

#[cfg(feature = "runtime-benchmarks")]
use frame_support::traits::PalletInfoAccess;

use weights::{BlockExecutionWeight, ExtrinsicBaseWeight, RocksDbWeight};

impl_opaque_keys! {
	pub struct SessionKeys {
		pub aura: Aura,
	}
}

#[sp_version::runtime_version]
pub const VERSION: RuntimeVersion = RuntimeVersion {
	spec_name: create_runtime_str!("statemine"),
	impl_name: create_runtime_str!("statemine"),
	authoring_version: 1,
	spec_version: 1_015_000,
	impl_version: 0,
	apis: RUNTIME_API_VERSIONS,
	transaction_version: 16,
	system_version: 1,
};

/// The version information used to identify this runtime when compiled natively.
#[cfg(feature = "std")]
pub fn native_version() -> NativeVersion {
	NativeVersion { runtime_version: VERSION, can_author_with: Default::default() }
}

parameter_types! {
	pub const Version: RuntimeVersion = VERSION;
	pub RuntimeBlockLength: BlockLength =
		BlockLength::max_with_normal_ratio(5 * 1024 * 1024, NORMAL_DISPATCH_RATIO);
	pub RuntimeBlockWeights: BlockWeights = BlockWeights::builder()
		.base_block(BlockExecutionWeight::get())
		.for_class(DispatchClass::all(), |weights| {
			weights.base_extrinsic = ExtrinsicBaseWeight::get();
		})
		.for_class(DispatchClass::Normal, |weights| {
			weights.max_total = Some(NORMAL_DISPATCH_RATIO * MAXIMUM_BLOCK_WEIGHT);
		})
		.for_class(DispatchClass::Operational, |weights| {
			weights.max_total = Some(MAXIMUM_BLOCK_WEIGHT);
			// Operational transactions have some extra reserved space, so that they
			// are included even if block reached `MAXIMUM_BLOCK_WEIGHT`.
			weights.reserved = Some(
				MAXIMUM_BLOCK_WEIGHT - NORMAL_DISPATCH_RATIO * MAXIMUM_BLOCK_WEIGHT
			);
		})
		.avg_block_initialization(AVERAGE_ON_INITIALIZE_RATIO)
		.build_or_panic();
	pub const SS58Prefix: u8 = 42;
}

// Configure FRAME pallets to include in runtime.
#[derive_impl(frame_system::config_preludes::ParaChainDefaultConfig)]
impl frame_system::Config for Runtime {
	type BlockWeights = RuntimeBlockWeights;
	type BlockLength = RuntimeBlockLength;
	type AccountId = AccountId;
	type Nonce = Nonce;
	type Hash = Hash;
	type Block = Block;
	type BlockHashCount = BlockHashCount;
	type DbWeight = RocksDbWeight;
	type Version = Version;
	type AccountData = pallet_balances::AccountData<Balance>;
	type SystemWeightInfo = weights::frame_system::WeightInfo<Runtime>;
	type SS58Prefix = SS58Prefix;
	type OnSetCode = cumulus_pallet_parachain_system::ParachainSetCode<Self>;
	type MaxConsumers = frame_support::traits::ConstU32<16>;
}

impl pallet_timestamp::Config for Runtime {
	/// A timestamp: milliseconds since the unix epoch.
	type Moment = u64;
	type OnTimestampSet = Aura;
	type MinimumPeriod = ConstU64<0>;
	type WeightInfo = weights::pallet_timestamp::WeightInfo<Runtime>;
}

impl pallet_authorship::Config for Runtime {
	type FindAuthor = pallet_session::FindAccountFromAuthorIndex<Self, Aura>;
	type EventHandler = (CollatorSelection,);
}

parameter_types! {
	pub const ExistentialDeposit: Balance = EXISTENTIAL_DEPOSIT;
}

impl pallet_balances::Config for Runtime {
	type MaxLocks = ConstU32<50>;
	/// The type for recording an account's balance.
	type Balance = Balance;
	/// The ubiquitous event type.
	type RuntimeEvent = RuntimeEvent;
	type DustRemoval = ();
	type ExistentialDeposit = ExistentialDeposit;
	type AccountStore = System;
	type WeightInfo = weights::pallet_balances::WeightInfo<Runtime>;
	type MaxReserves = ConstU32<50>;
	type ReserveIdentifier = [u8; 8];
	type RuntimeHoldReason = RuntimeHoldReason;
	type RuntimeFreezeReason = RuntimeFreezeReason;
	type FreezeIdentifier = RuntimeFreezeReason;
	type MaxFreezes = ConstU32<50>;
}

parameter_types! {
	/// Relay Chain `TransactionByteFee` / 10
	pub const TransactionByteFee: Balance = MILLICENTS;
}

impl pallet_transaction_payment::Config for Runtime {
	type RuntimeEvent = RuntimeEvent;
	type OnChargeTransaction =
		pallet_transaction_payment::FungibleAdapter<Balances, DealWithFees<Runtime>>;
	type WeightToFee = WeightToFee;
	type LengthToFee = ConstantMultiplier<Balance, TransactionByteFee>;
	type FeeMultiplierUpdate = SlowAdjustingFeeUpdate<Self>;
	type OperationalFeeMultiplier = ConstU8<5>;
}

parameter_types! {
	pub const AssetDeposit: Balance = UNITS / 10; // 1 / 10 UNITS deposit to create asset
	pub const AssetAccountDeposit: Balance = deposit(1, 16);
	pub const ApprovalDeposit: Balance = EXISTENTIAL_DEPOSIT;
	pub const AssetsStringLimit: u32 = 50;
	/// Key = 32 bytes, Value = 36 bytes (32+1+1+1+1)
	// https://github.com/paritytech/substrate/blob/069917b/frame/assets/src/lib.rs#L257L271
	pub const MetadataDepositBase: Balance = deposit(1, 68);
	pub const MetadataDepositPerByte: Balance = deposit(0, 1);
}

/// We allow root to execute privileged asset operations.
pub type AssetsForceOrigin = EnsureRoot<AccountId>;

// Called "Trust Backed" assets because these are generally registered by some account, and users of
// the asset assume it has some claimed backing. The pallet is called `Assets` in
// `construct_runtime` to avoid breaking changes on storage reads.
pub type TrustBackedAssetsInstance = pallet_assets::Instance1;
type TrustBackedAssetsCall = pallet_assets::Call<Runtime, TrustBackedAssetsInstance>;
impl pallet_assets::Config<TrustBackedAssetsInstance> for Runtime {
	type RuntimeEvent = RuntimeEvent;
	type Balance = Balance;
	type AssetId = AssetIdForTrustBackedAssets;
	type AssetIdParameter = codec::Compact<AssetIdForTrustBackedAssets>;
	type Currency = Balances;
	type CreateOrigin = AsEnsureOriginWithArg<EnsureSigned<AccountId>>;
	type ForceOrigin = AssetsForceOrigin;
	type AssetDeposit = AssetDeposit;
	type MetadataDepositBase = MetadataDepositBase;
	type MetadataDepositPerByte = MetadataDepositPerByte;
	type ApprovalDeposit = ApprovalDeposit;
	type StringLimit = AssetsStringLimit;
	type Freezer = AssetsFreezer;
	type Extra = ();
	type WeightInfo = weights::pallet_assets_local::WeightInfo<Runtime>;
	type CallbackHandle = ();
	type AssetAccountDeposit = AssetAccountDeposit;
	type RemoveItemsLimit = frame_support::traits::ConstU32<1000>;
	#[cfg(feature = "runtime-benchmarks")]
	type BenchmarkHelper = ();
}

// Allow Freezes for the `Assets` pallet
pub type AssetsFreezerInstance = pallet_assets_freezer::Instance1;
impl pallet_assets_freezer::Config<AssetsFreezerInstance> for Runtime {
	type RuntimeFreezeReason = RuntimeFreezeReason;
	type RuntimeEvent = RuntimeEvent;
}

parameter_types! {
	pub const AssetConversionPalletId: PalletId = PalletId(*b"py/ascon");
	pub const LiquidityWithdrawalFee: Permill = Permill::from_percent(0);
}

ord_parameter_types! {
	pub const AssetConversionOrigin: sp_runtime::AccountId32 =
		AccountIdConversion::<sp_runtime::AccountId32>::into_account_truncating(&AssetConversionPalletId::get());
}

pub type PoolAssetsInstance = pallet_assets::Instance3;
impl pallet_assets::Config<PoolAssetsInstance> for Runtime {
	type RuntimeEvent = RuntimeEvent;
	type Balance = Balance;
	type RemoveItemsLimit = ConstU32<1000>;
	type AssetId = AssetIdForPoolAssets;
	type AssetIdParameter = u32;
	type Currency = Balances;
	type CreateOrigin =
		AsEnsureOriginWithArg<EnsureSignedBy<AssetConversionOrigin, sp_runtime::AccountId32>>;
	type ForceOrigin = AssetsForceOrigin;
	// Deposits are zero because creation/admin is limited to Asset Conversion pallet.
	type AssetDeposit = ConstU128<0>;
	type AssetAccountDeposit = ConstU128<0>;
	type MetadataDepositBase = ConstU128<0>;
	type MetadataDepositPerByte = ConstU128<0>;
	type ApprovalDeposit = ApprovalDeposit;
	type StringLimit = ConstU32<50>;
	type Freezer = PoolAssetsFreezer;
	type Extra = ();
	type WeightInfo = weights::pallet_assets_pool::WeightInfo<Runtime>;
	type CallbackHandle = ();
	#[cfg(feature = "runtime-benchmarks")]
	type BenchmarkHelper = ();
}

// Allow Freezes for the `PoolAssets` pallet
pub type PoolAssetsFreezerInstance = pallet_assets_freezer::Instance3;
impl pallet_assets_freezer::Config<PoolAssetsFreezerInstance> for Runtime {
	type RuntimeFreezeReason = RuntimeFreezeReason;
	type RuntimeEvent = RuntimeEvent;
}

/// Union fungibles implementation for `Assets` and `ForeignAssets`.
pub type LocalAndForeignAssets = fungibles::UnionOf<
	Assets,
	ForeignAssets,
	LocalFromLeft<
		AssetIdForTrustBackedAssetsConvert<TrustBackedAssetsPalletLocation, xcm::v4::Location>,
		AssetIdForTrustBackedAssets,
		xcm::v4::Location,
	>,
	xcm::v4::Location,
	AccountId,
>;

/// Union fungibles implementation for `AssetsFreezer` and `ForeignAssetsFreezer`.
pub type LocalAndForeignAssetsFreezer = fungibles::UnionOf<
	AssetsFreezer,
	ForeignAssetsFreezer,
	LocalFromLeft<
		AssetIdForTrustBackedAssetsConvert<TrustBackedAssetsPalletLocation, xcm::v4::Location>,
		AssetIdForTrustBackedAssets,
		xcm::v4::Location,
	>,
	xcm::v4::Location,
	AccountId,
>;

/// Union fungibles implementation for [`LocalAndForeignAssets`] and [`Balances`].
pub type NativeAndNonPoolAssets = fungible::UnionOf<
	Balances,
	LocalAndForeignAssets,
	TargetFromLeft<TokenLocation, xcm::v4::Location>,
	xcm::v4::Location,
	AccountId,
>;

/// Union fungibles implementation for [`LocalAndForeignAssetsFreezer`] and [`Balances`].
pub type NativeAndNonPoolAssetsFreezer = fungible::UnionOf<
	Balances,
	LocalAndForeignAssetsFreezer,
	TargetFromLeft<TokenLocation, xcm::v4::Location>,
	xcm::v4::Location,
	AccountId,
>;

/// Union fungibles implementation for [`PoolAssets`] and [`NativeAndNonPoolAssets`].
///
/// NOTE: Should be kept updated to include ALL balances and assets in the runtime.
pub type NativeAndAllAssets = fungibles::UnionOf<
	PoolAssets,
	NativeAndNonPoolAssets,
	LocalFromLeft<
		AssetIdForPoolAssetsConvert<PoolAssetsPalletLocation, xcm::v4::Location>,
		AssetIdForPoolAssets,
		xcm::v4::Location,
	>,
	xcm::v4::Location,
	AccountId,
>;

/// Union fungibles implementation for [`PoolAssetsFreezer`] and [`NativeAndNonPoolAssetsFreezer`].
///
/// NOTE: Should be kept updated to include ALL balances and assets in the runtime.
pub type NativeAndAllAssetsFreezer = fungibles::UnionOf<
	PoolAssetsFreezer,
	NativeAndNonPoolAssetsFreezer,
	LocalFromLeft<
		AssetIdForPoolAssetsConvert<PoolAssetsPalletLocation, xcm::v4::Location>,
		AssetIdForPoolAssets,
		xcm::v4::Location,
	>,
	xcm::v4::Location,
	AccountId,
>;

pub type PoolIdToAccountId = pallet_asset_conversion::AccountIdConverter<
	AssetConversionPalletId,
	(xcm::v4::Location, xcm::v4::Location),
>;

impl pallet_asset_conversion::Config for Runtime {
	type RuntimeEvent = RuntimeEvent;
	type Balance = Balance;
	type HigherPrecisionBalance = sp_core::U256;
	type AssetKind = xcm::v4::Location;
	type Assets = NativeAndNonPoolAssets;
	type PoolId = (Self::AssetKind, Self::AssetKind);
	type PoolLocator = pallet_asset_conversion::WithFirstAsset<
		TokenLocation,
		AccountId,
		Self::AssetKind,
		PoolIdToAccountId,
	>;
	type PoolAssetId = u32;
	type PoolAssets = PoolAssets;
	type PoolSetupFee = ConstU128<0>; // Asset class deposit fees are sufficient to prevent spam
	type PoolSetupFeeAsset = TokenLocation;
	type PoolSetupFeeTarget = ResolveAssetTo<AssetConversionOrigin, Self::Assets>;
	type LiquidityWithdrawalFee = LiquidityWithdrawalFee;
	type LPFee = ConstU32<3>;
	type PalletId = AssetConversionPalletId;
	type MaxSwapPathLength = ConstU32<3>;
	type MintMinLiquidity = ConstU128<100>;
	type WeightInfo = weights::pallet_asset_conversion::WeightInfo<Runtime>;
	#[cfg(feature = "runtime-benchmarks")]
	type BenchmarkHelper = assets_common::benchmarks::AssetPairFactory<
		TokenLocation,
		parachain_info::Pallet<Runtime>,
		xcm_config::TrustBackedAssetsPalletIndex,
		xcm::v4::Location,
	>;
}

impl pallet_asset_conversion_ops::Config for Runtime {
	type RuntimeEvent = RuntimeEvent;
	type PriorAccountIdConverter = pallet_asset_conversion::AccountIdConverterNoSeed<
		<Runtime as pallet_asset_conversion::Config>::PoolId,
	>;
	type AssetsRefund = <Runtime as pallet_asset_conversion::Config>::Assets;
	type PoolAssetsRefund = <Runtime as pallet_asset_conversion::Config>::PoolAssets;
	type PoolAssetsTeam = <Runtime as pallet_asset_conversion::Config>::PoolAssets;
	type DepositAsset = Balances;
	type WeightInfo = weights::pallet_asset_conversion_ops::WeightInfo<Runtime>;
}

parameter_types! {
	// we just reuse the same deposits
	pub const ForeignAssetsAssetDeposit: Balance = AssetDeposit::get();
	pub const ForeignAssetsAssetAccountDeposit: Balance = AssetAccountDeposit::get();
	pub const ForeignAssetsApprovalDeposit: Balance = ApprovalDeposit::get();
	pub const ForeignAssetsAssetsStringLimit: u32 = AssetsStringLimit::get();
	pub const ForeignAssetsMetadataDepositBase: Balance = MetadataDepositBase::get();
	pub const ForeignAssetsMetadataDepositPerByte: Balance = MetadataDepositPerByte::get();
}

/// Assets managed by some foreign location. Note: we do not declare a `ForeignAssetsCall` type, as
/// this type is used in proxy definitions. We assume that a foreign location would not want to set
/// an individual, local account as a proxy for the issuance of their assets. This issuance should
/// be managed by the foreign location's governance.
pub type ForeignAssetsInstance = pallet_assets::Instance2;
impl pallet_assets::Config<ForeignAssetsInstance> for Runtime {
	type RuntimeEvent = RuntimeEvent;
	type Balance = Balance;
	type AssetId = xcm::v4::Location;
	type AssetIdParameter = xcm::v4::Location;
	type Currency = Balances;
	type CreateOrigin = ForeignCreators<
		(
			FromSiblingParachain<parachain_info::Pallet<Runtime>, xcm::v4::Location>,
			FromNetwork<xcm_config::UniversalLocation, EthereumNetwork, xcm::v4::Location>,
		),
		ForeignCreatorsSovereignAccountOf,
		AccountId,
		xcm::v4::Location,
	>;
	type ForceOrigin = AssetsForceOrigin;
	type AssetDeposit = ForeignAssetsAssetDeposit;
	type MetadataDepositBase = ForeignAssetsMetadataDepositBase;
	type MetadataDepositPerByte = ForeignAssetsMetadataDepositPerByte;
	type ApprovalDeposit = ForeignAssetsApprovalDeposit;
	type StringLimit = ForeignAssetsAssetsStringLimit;
	type Freezer = ForeignAssetsFreezer;
	type Extra = ();
	type WeightInfo = weights::pallet_assets_foreign::WeightInfo<Runtime>;
	type CallbackHandle = ();
	type AssetAccountDeposit = ForeignAssetsAssetAccountDeposit;
	type RemoveItemsLimit = frame_support::traits::ConstU32<1000>;
	#[cfg(feature = "runtime-benchmarks")]
	type BenchmarkHelper = xcm_config::XcmBenchmarkHelper;
}

// Allow Freezes for the `ForeignAssets` pallet
pub type ForeignAssetsFreezerInstance = pallet_assets_freezer::Instance2;
impl pallet_assets_freezer::Config<ForeignAssetsFreezerInstance> for Runtime {
	type RuntimeFreezeReason = RuntimeFreezeReason;
	type RuntimeEvent = RuntimeEvent;
}

parameter_types! {
	// One storage item; key size is 32; value is size 4+4+16+32 bytes = 56 bytes.
	pub const DepositBase: Balance = deposit(1, 88);
	// Additional storage item size of 32 bytes.
	pub const DepositFactor: Balance = deposit(0, 32);
	pub const MaxSignatories: u32 = 100;
}

impl pallet_multisig::Config for Runtime {
	type RuntimeEvent = RuntimeEvent;
	type RuntimeCall = RuntimeCall;
	type Currency = Balances;
	type DepositBase = DepositBase;
	type DepositFactor = DepositFactor;
	type MaxSignatories = MaxSignatories;
	type WeightInfo = weights::pallet_multisig::WeightInfo<Runtime>;
}

impl pallet_utility::Config for Runtime {
	type RuntimeEvent = RuntimeEvent;
	type RuntimeCall = RuntimeCall;
	type PalletsOrigin = OriginCaller;
	type WeightInfo = weights::pallet_utility::WeightInfo<Runtime>;
}

parameter_types! {
	// One storage item; key size 32, value size 8; .
	pub const ProxyDepositBase: Balance = deposit(1, 40);
	// Additional storage item size of 33 bytes.
	pub const ProxyDepositFactor: Balance = deposit(0, 33);
	pub const MaxProxies: u16 = 32;
	// One storage item; key size 32, value size 16
	pub const AnnouncementDepositBase: Balance = deposit(1, 48);
	pub const AnnouncementDepositFactor: Balance = deposit(0, 66);
	pub const MaxPending: u16 = 32;
}

/// The type used to represent the kinds of proxying allowed.
#[derive(
	Copy,
	Clone,
	Eq,
	PartialEq,
	Ord,
	PartialOrd,
	Encode,
	Decode,
	RuntimeDebug,
	MaxEncodedLen,
	scale_info::TypeInfo,
)]
pub enum ProxyType {
	/// Fully permissioned proxy. Can execute any call on behalf of _proxied_.
	Any,
	/// Can execute any call that does not transfer funds or assets.
	NonTransfer,
	/// Proxy with the ability to reject time-delay proxy announcements.
	CancelProxy,
	/// Assets proxy. Can execute any call from `assets`, **including asset transfers**.
	Assets,
	/// Owner proxy. Can execute calls related to asset ownership.
	AssetOwner,
	/// Asset manager. Can execute calls related to asset management.
	AssetManager,
	/// Collator selection proxy. Can execute calls related to collator selection mechanism.
	Collator,
}
impl Default for ProxyType {
	fn default() -> Self {
		Self::Any
	}
}

impl InstanceFilter<RuntimeCall> for ProxyType {
	fn filter(&self, c: &RuntimeCall) -> bool {
		match self {
			ProxyType::Any => true,
			ProxyType::NonTransfer => !matches!(
				c,
				RuntimeCall::Balances { .. } |
					RuntimeCall::Assets { .. } |
					RuntimeCall::NftFractionalization { .. } |
					RuntimeCall::Nfts { .. } |
					RuntimeCall::Uniques { .. }
			),
			ProxyType::CancelProxy => matches!(
				c,
				RuntimeCall::Proxy(pallet_proxy::Call::reject_announcement { .. }) |
					RuntimeCall::Utility { .. } |
					RuntimeCall::Multisig { .. }
			),
			ProxyType::Assets => {
				matches!(
					c,
					RuntimeCall::Assets { .. } |
						RuntimeCall::Utility { .. } |
						RuntimeCall::Multisig { .. } |
						RuntimeCall::NftFractionalization { .. } |
						RuntimeCall::Nfts { .. } | RuntimeCall::Uniques { .. }
				)
			},
			ProxyType::AssetOwner => matches!(
				c,
				RuntimeCall::Assets(TrustBackedAssetsCall::create { .. }) |
					RuntimeCall::Assets(TrustBackedAssetsCall::start_destroy { .. }) |
					RuntimeCall::Assets(TrustBackedAssetsCall::destroy_accounts { .. }) |
					RuntimeCall::Assets(TrustBackedAssetsCall::destroy_approvals { .. }) |
					RuntimeCall::Assets(TrustBackedAssetsCall::finish_destroy { .. }) |
					RuntimeCall::Assets(TrustBackedAssetsCall::transfer_ownership { .. }) |
					RuntimeCall::Assets(TrustBackedAssetsCall::set_team { .. }) |
					RuntimeCall::Assets(TrustBackedAssetsCall::set_metadata { .. }) |
					RuntimeCall::Assets(TrustBackedAssetsCall::clear_metadata { .. }) |
					RuntimeCall::Assets(TrustBackedAssetsCall::set_min_balance { .. }) |
					RuntimeCall::Nfts(pallet_nfts::Call::create { .. }) |
					RuntimeCall::Nfts(pallet_nfts::Call::destroy { .. }) |
					RuntimeCall::Nfts(pallet_nfts::Call::redeposit { .. }) |
					RuntimeCall::Nfts(pallet_nfts::Call::transfer_ownership { .. }) |
					RuntimeCall::Nfts(pallet_nfts::Call::set_team { .. }) |
					RuntimeCall::Nfts(pallet_nfts::Call::set_collection_max_supply { .. }) |
					RuntimeCall::Nfts(pallet_nfts::Call::lock_collection { .. }) |
					RuntimeCall::Uniques(pallet_uniques::Call::create { .. }) |
					RuntimeCall::Uniques(pallet_uniques::Call::destroy { .. }) |
					RuntimeCall::Uniques(pallet_uniques::Call::transfer_ownership { .. }) |
					RuntimeCall::Uniques(pallet_uniques::Call::set_team { .. }) |
					RuntimeCall::Uniques(pallet_uniques::Call::set_metadata { .. }) |
					RuntimeCall::Uniques(pallet_uniques::Call::set_attribute { .. }) |
					RuntimeCall::Uniques(pallet_uniques::Call::set_collection_metadata { .. }) |
					RuntimeCall::Uniques(pallet_uniques::Call::clear_metadata { .. }) |
					RuntimeCall::Uniques(pallet_uniques::Call::clear_attribute { .. }) |
					RuntimeCall::Uniques(pallet_uniques::Call::clear_collection_metadata { .. }) |
					RuntimeCall::Uniques(pallet_uniques::Call::set_collection_max_supply { .. }) |
					RuntimeCall::Utility { .. } |
					RuntimeCall::Multisig { .. }
			),
			ProxyType::AssetManager => matches!(
				c,
				RuntimeCall::Assets(TrustBackedAssetsCall::mint { .. }) |
					RuntimeCall::Assets(TrustBackedAssetsCall::burn { .. }) |
					RuntimeCall::Assets(TrustBackedAssetsCall::freeze { .. }) |
					RuntimeCall::Assets(TrustBackedAssetsCall::block { .. }) |
					RuntimeCall::Assets(TrustBackedAssetsCall::thaw { .. }) |
					RuntimeCall::Assets(TrustBackedAssetsCall::freeze_asset { .. }) |
					RuntimeCall::Assets(TrustBackedAssetsCall::thaw_asset { .. }) |
					RuntimeCall::Assets(TrustBackedAssetsCall::touch_other { .. }) |
					RuntimeCall::Assets(TrustBackedAssetsCall::refund_other { .. }) |
					RuntimeCall::Nfts(pallet_nfts::Call::force_mint { .. }) |
					RuntimeCall::Nfts(pallet_nfts::Call::update_mint_settings { .. }) |
					RuntimeCall::Nfts(pallet_nfts::Call::mint_pre_signed { .. }) |
					RuntimeCall::Nfts(pallet_nfts::Call::set_attributes_pre_signed { .. }) |
					RuntimeCall::Nfts(pallet_nfts::Call::lock_item_transfer { .. }) |
					RuntimeCall::Nfts(pallet_nfts::Call::unlock_item_transfer { .. }) |
					RuntimeCall::Nfts(pallet_nfts::Call::lock_item_properties { .. }) |
					RuntimeCall::Nfts(pallet_nfts::Call::set_metadata { .. }) |
					RuntimeCall::Nfts(pallet_nfts::Call::clear_metadata { .. }) |
					RuntimeCall::Nfts(pallet_nfts::Call::set_collection_metadata { .. }) |
					RuntimeCall::Nfts(pallet_nfts::Call::clear_collection_metadata { .. }) |
					RuntimeCall::Uniques(pallet_uniques::Call::mint { .. }) |
					RuntimeCall::Uniques(pallet_uniques::Call::burn { .. }) |
					RuntimeCall::Uniques(pallet_uniques::Call::freeze { .. }) |
					RuntimeCall::Uniques(pallet_uniques::Call::thaw { .. }) |
					RuntimeCall::Uniques(pallet_uniques::Call::freeze_collection { .. }) |
					RuntimeCall::Uniques(pallet_uniques::Call::thaw_collection { .. }) |
					RuntimeCall::Utility { .. } |
					RuntimeCall::Multisig { .. }
			),
			ProxyType::Collator => matches!(
				c,
				RuntimeCall::CollatorSelection { .. } |
					RuntimeCall::Utility { .. } |
					RuntimeCall::Multisig { .. }
			),
		}
	}

	fn is_superset(&self, o: &Self) -> bool {
		match (self, o) {
			(x, y) if x == y => true,
			(ProxyType::Any, _) => true,
			(_, ProxyType::Any) => false,
			(ProxyType::Assets, ProxyType::AssetOwner) => true,
			(ProxyType::Assets, ProxyType::AssetManager) => true,
			(ProxyType::NonTransfer, ProxyType::Collator) => true,
			_ => false,
		}
	}
}

impl pallet_proxy::Config for Runtime {
	type RuntimeEvent = RuntimeEvent;
	type RuntimeCall = RuntimeCall;
	type Currency = Balances;
	type ProxyType = ProxyType;
	type ProxyDepositBase = ProxyDepositBase;
	type ProxyDepositFactor = ProxyDepositFactor;
	type MaxProxies = MaxProxies;
	type WeightInfo = weights::pallet_proxy::WeightInfo<Runtime>;
	type MaxPending = MaxPending;
	type CallHasher = BlakeTwo256;
	type AnnouncementDepositBase = AnnouncementDepositBase;
	type AnnouncementDepositFactor = AnnouncementDepositFactor;
}

parameter_types! {
	pub const ReservedXcmpWeight: Weight = MAXIMUM_BLOCK_WEIGHT.saturating_div(4);
	pub const ReservedDmpWeight: Weight = MAXIMUM_BLOCK_WEIGHT.saturating_div(4);
}

impl cumulus_pallet_parachain_system::Config for Runtime {
	type WeightInfo = weights::cumulus_pallet_parachain_system::WeightInfo<Runtime>;
	type RuntimeEvent = RuntimeEvent;
	type OnSystemEvent = ();
	type SelfParaId = parachain_info::Pallet<Runtime>;
	type DmpQueue = frame_support::traits::EnqueueWithOrigin<MessageQueue, RelayOrigin>;
	type ReservedDmpWeight = ReservedDmpWeight;
	type OutboundXcmpMessageSource = XcmpQueue;
	type XcmpMessageHandler = XcmpQueue;
	type ReservedXcmpWeight = ReservedXcmpWeight;
	type CheckAssociatedRelayNumber = RelayNumberMonotonicallyIncreases;
	type ConsensusHook = ConsensusHook;
}

type ConsensusHook = cumulus_pallet_aura_ext::FixedVelocityConsensusHook<
	Runtime,
	RELAY_CHAIN_SLOT_DURATION_MILLIS,
	BLOCK_PROCESSING_VELOCITY,
	UNINCLUDED_SEGMENT_CAPACITY,
>;

parameter_types! {
	pub MessageQueueServiceWeight: Weight = Perbill::from_percent(35) * RuntimeBlockWeights::get().max_block;
}

impl pallet_message_queue::Config for Runtime {
	type RuntimeEvent = RuntimeEvent;
	type WeightInfo = weights::pallet_message_queue::WeightInfo<Runtime>;
	#[cfg(feature = "runtime-benchmarks")]
	type MessageProcessor = pallet_message_queue::mock_helpers::NoopMessageProcessor<
		cumulus_primitives_core::AggregateMessageOrigin,
	>;
	#[cfg(not(feature = "runtime-benchmarks"))]
	type MessageProcessor = xcm_builder::ProcessXcmMessage<
		AggregateMessageOrigin,
		xcm_executor::XcmExecutor<xcm_config::XcmConfig>,
		RuntimeCall,
	>;
	type Size = u32;
	// The XCMP queue pallet is only ever able to handle the `Sibling(ParaId)` origin:
	type QueueChangeHandler = NarrowOriginToSibling<XcmpQueue>;
	type QueuePausedQuery = NarrowOriginToSibling<XcmpQueue>;
	type HeapSize = sp_core::ConstU32<{ 103 * 1024 }>;
	type MaxStale = sp_core::ConstU32<8>;
	type ServiceWeight = MessageQueueServiceWeight;
	type IdleMaxServiceWeight = MessageQueueServiceWeight;
}

impl parachain_info::Config for Runtime {}

impl cumulus_pallet_aura_ext::Config for Runtime {}

parameter_types! {
	/// The asset ID for the asset that we use to pay for message delivery fees.
	pub FeeAssetId: AssetId = AssetId(xcm_config::TokenLocation::get());
	/// The base fee for the message delivery fees.
	pub const BaseDeliveryFee: u128 = CENTS.saturating_mul(3);
}

pub type PriceForSiblingParachainDelivery = polkadot_runtime_common::xcm_sender::ExponentialPrice<
	FeeAssetId,
	BaseDeliveryFee,
	TransactionByteFee,
	XcmpQueue,
>;

impl cumulus_pallet_xcmp_queue::Config for Runtime {
	type WeightInfo = weights::cumulus_pallet_xcmp_queue::WeightInfo<Runtime>;
	type RuntimeEvent = RuntimeEvent;
	type ChannelInfo = ParachainSystem;
	type VersionWrapper = PolkadotXcm;
	type XcmpQueue = TransformOrigin<MessageQueue, AggregateMessageOrigin, ParaId, ParaIdToSibling>;
	type MaxInboundSuspended = ConstU32<1_000>;
	type MaxActiveOutboundChannels = ConstU32<128>;
	// Most on-chain HRMP channels are configured to use 102400 bytes of max message size, so we
	// need to set the page size larger than that until we reduce the channel size on-chain.
	type MaxPageSize = ConstU32<{ 103 * 1024 }>;
	type ControllerOrigin = EnsureRoot<AccountId>;
	type ControllerOriginConverter = xcm_config::XcmOriginToTransactDispatchOrigin;
	type PriceForSiblingDelivery = PriceForSiblingParachainDelivery;
}

impl cumulus_pallet_xcmp_queue::migration::v5::V5Config for Runtime {
	// This must be the same as the `ChannelInfo` from the `Config`:
	type ChannelList = ParachainSystem;
}

parameter_types! {
	pub const RelayOrigin: AggregateMessageOrigin = AggregateMessageOrigin::Parent;
}

parameter_types! {
	pub const Period: u32 = 6 * HOURS;
	pub const Offset: u32 = 0;
}

impl pallet_session::Config for Runtime {
	type RuntimeEvent = RuntimeEvent;
	type ValidatorId = <Self as frame_system::Config>::AccountId;
	// we don't have stash and controller, thus we don't need the convert as well.
	type ValidatorIdOf = pallet_collator_selection::IdentityCollator;
	type ShouldEndSession = pallet_session::PeriodicSessions<Period, Offset>;
	type NextSessionRotation = pallet_session::PeriodicSessions<Period, Offset>;
	type SessionManager = CollatorSelection;
	// Essentially just Aura, but let's be pedantic.
	type SessionHandler = <SessionKeys as sp_runtime::traits::OpaqueKeys>::KeyTypeIdProviders;
	type Keys = SessionKeys;
	type WeightInfo = weights::pallet_session::WeightInfo<Runtime>;
}

impl pallet_aura::Config for Runtime {
	type AuthorityId = AuraId;
	type DisabledValidators = ();
	type MaxAuthorities = ConstU32<100_000>;
	type AllowMultipleBlocksPerSlot = ConstBool<true>;
	type SlotDuration = ConstU64<SLOT_DURATION>;
}

parameter_types! {
	pub const PotId: PalletId = PalletId(*b"PotStake");
	pub const SessionLength: BlockNumber = 6 * HOURS;
	// StakingAdmin pluralistic body.
	pub const StakingAdminBodyId: BodyId = BodyId::Defense;
}

/// We allow root and the `StakingAdmin` to execute privileged collator selection operations.
pub type CollatorSelectionUpdateOrigin = EitherOfDiverse<
	EnsureRoot<AccountId>,
	EnsureXcm<IsVoiceOfBody<GovernanceLocation, StakingAdminBodyId>>,
>;

impl pallet_collator_selection::Config for Runtime {
	type RuntimeEvent = RuntimeEvent;
	type Currency = Balances;
	type UpdateOrigin = CollatorSelectionUpdateOrigin;
	type PotId = PotId;
	type MaxCandidates = ConstU32<100>;
	type MinEligibleCollators = ConstU32<4>;
	type MaxInvulnerables = ConstU32<20>;
	// should be a multiple of session or things will get inconsistent
	type KickThreshold = Period;
	type ValidatorId = <Self as frame_system::Config>::AccountId;
	type ValidatorIdOf = pallet_collator_selection::IdentityCollator;
	type ValidatorRegistration = Session;
	type WeightInfo = weights::pallet_collator_selection::WeightInfo<Runtime>;
}

parameter_types! {
	pub StakingPot: AccountId = CollatorSelection::account_id();
}

impl pallet_asset_conversion_tx_payment::Config for Runtime {
	type RuntimeEvent = RuntimeEvent;
	type AssetId = xcm::v4::Location;
	type OnChargeAssetTransaction = SwapAssetAdapter<
		TokenLocation,
		NativeAndNonPoolAssets,
		AssetConversion,
		ResolveAssetTo<StakingPot, NativeAndNonPoolAssets>,
	>;
}

parameter_types! {
	pub const UniquesCollectionDeposit: Balance = UNITS / 10; // 1 / 10 UNIT deposit to create a collection
	pub const UniquesItemDeposit: Balance = UNITS / 1_000; // 1 / 1000 UNIT deposit to mint an item
	pub const UniquesMetadataDepositBase: Balance = deposit(1, 129);
	pub const UniquesAttributeDepositBase: Balance = deposit(1, 0);
	pub const UniquesDepositPerByte: Balance = deposit(0, 1);
}

impl pallet_uniques::Config for Runtime {
	type RuntimeEvent = RuntimeEvent;
	type CollectionId = CollectionId;
	type ItemId = ItemId;
	type Currency = Balances;
	type ForceOrigin = AssetsForceOrigin;
	type CollectionDeposit = UniquesCollectionDeposit;
	type ItemDeposit = UniquesItemDeposit;
	type MetadataDepositBase = UniquesMetadataDepositBase;
	type AttributeDepositBase = UniquesAttributeDepositBase;
	type DepositPerByte = UniquesDepositPerByte;
	type StringLimit = ConstU32<128>;
	type KeyLimit = ConstU32<32>;
	type ValueLimit = ConstU32<64>;
	type WeightInfo = weights::pallet_uniques::WeightInfo<Runtime>;
	#[cfg(feature = "runtime-benchmarks")]
	type Helper = ();
	type CreateOrigin = AsEnsureOriginWithArg<EnsureSigned<AccountId>>;
	type Locker = ();
}

parameter_types! {
	pub const NftFractionalizationPalletId: PalletId = PalletId(*b"fraction");
	pub NewAssetSymbol: BoundedVec<u8, AssetsStringLimit> = (*b"FRAC").to_vec().try_into().unwrap();
	pub NewAssetName: BoundedVec<u8, AssetsStringLimit> = (*b"Frac").to_vec().try_into().unwrap();
}

impl pallet_nft_fractionalization::Config for Runtime {
	type RuntimeEvent = RuntimeEvent;
	type Deposit = AssetDeposit;
	type Currency = Balances;
	type NewAssetSymbol = NewAssetSymbol;
	type NewAssetName = NewAssetName;
	type StringLimit = AssetsStringLimit;
	type NftCollectionId = <Self as pallet_nfts::Config>::CollectionId;
	type NftId = <Self as pallet_nfts::Config>::ItemId;
	type AssetBalance = <Self as pallet_balances::Config>::Balance;
	type AssetId = <Self as pallet_assets::Config<TrustBackedAssetsInstance>>::AssetId;
	type Assets = Assets;
	type Nfts = Nfts;
	type PalletId = NftFractionalizationPalletId;
	type WeightInfo = pallet_nft_fractionalization::weights::SubstrateWeight<Runtime>;
	type RuntimeHoldReason = RuntimeHoldReason;
	#[cfg(feature = "runtime-benchmarks")]
	type BenchmarkHelper = ();
}

parameter_types! {
	pub NftsPalletFeatures: PalletFeatures = PalletFeatures::all_enabled();
	pub const NftsMaxDeadlineDuration: BlockNumber = 12 * 30 * DAYS;
	// re-use the Uniques deposits
	pub const NftsCollectionDeposit: Balance = UniquesCollectionDeposit::get();
	pub const NftsItemDeposit: Balance = UniquesItemDeposit::get();
	pub const NftsMetadataDepositBase: Balance = UniquesMetadataDepositBase::get();
	pub const NftsAttributeDepositBase: Balance = UniquesAttributeDepositBase::get();
	pub const NftsDepositPerByte: Balance = UniquesDepositPerByte::get();
}

impl pallet_nfts::Config for Runtime {
	type RuntimeEvent = RuntimeEvent;
	type CollectionId = CollectionId;
	type ItemId = ItemId;
	type Currency = Balances;
	type CreateOrigin = AsEnsureOriginWithArg<EnsureSigned<AccountId>>;
	type ForceOrigin = AssetsForceOrigin;
	type Locker = ();
	type CollectionDeposit = NftsCollectionDeposit;
	type ItemDeposit = NftsItemDeposit;
	type MetadataDepositBase = NftsMetadataDepositBase;
	type AttributeDepositBase = NftsAttributeDepositBase;
	type DepositPerByte = NftsDepositPerByte;
	type StringLimit = ConstU32<256>;
	type KeyLimit = ConstU32<64>;
	type ValueLimit = ConstU32<256>;
	type ApprovalsLimit = ConstU32<20>;
	type ItemAttributesApprovalsLimit = ConstU32<30>;
	type MaxTips = ConstU32<10>;
	type MaxDeadlineDuration = NftsMaxDeadlineDuration;
	type MaxAttributesPerCall = ConstU32<10>;
	type Features = NftsPalletFeatures;
	type OffchainSignature = Signature;
	type OffchainPublic = <Signature as Verify>::Signer;
	type WeightInfo = weights::pallet_nfts::WeightInfo<Runtime>;
	#[cfg(feature = "runtime-benchmarks")]
	type Helper = ();
}

/// XCM router instance to BridgeHub with bridging capabilities for `Westend` global
/// consensus with dynamic fees and back-pressure.
pub type ToWestendXcmRouterInstance = pallet_xcm_bridge_hub_router::Instance3;
impl pallet_xcm_bridge_hub_router::Config<ToWestendXcmRouterInstance> for Runtime {
	type RuntimeEvent = RuntimeEvent;
	type WeightInfo = weights::pallet_xcm_bridge_hub_router::WeightInfo<Runtime>;

	type UniversalLocation = xcm_config::UniversalLocation;
	type SiblingBridgeHubLocation = xcm_config::bridging::SiblingBridgeHub;
	type BridgedNetworkId = xcm_config::bridging::to_westend::WestendNetwork;
	type Bridges = xcm_config::bridging::NetworkExportTable;
	type DestinationVersion = PolkadotXcm;

	type ToBridgeHubSender = XcmpQueue;
	type LocalXcmChannelManager =
		cumulus_pallet_xcmp_queue::bridging::InAndOutXcmpChannelStatusProvider<Runtime>;

	type ByteFee = xcm_config::bridging::XcmBridgeHubRouterByteFee;
	type FeeAsset = xcm_config::bridging::XcmBridgeHubRouterFeeAssetId;
}

#[cfg(feature = "runtime-benchmarks")]
pub struct PalletAssetRewardsBenchmarkHelper;

#[cfg(feature = "runtime-benchmarks")]
impl pallet_asset_rewards::benchmarking::BenchmarkHelper<xcm::v4::Location>
	for PalletAssetRewardsBenchmarkHelper
{
	fn staked_asset() -> Location {
		Location::new(
			0,
			[PalletInstance(<Assets as PalletInfoAccess>::index() as u8), GeneralIndex(100)],
		)
	}
	fn reward_asset() -> Location {
		Location::new(
			0,
			[PalletInstance(<Assets as PalletInfoAccess>::index() as u8), GeneralIndex(101)],
		)
	}
}

parameter_types! {
	pub const AssetRewardsPalletId: PalletId = PalletId(*b"py/astrd");
	pub const RewardsPoolCreationHoldReason: RuntimeHoldReason =
		RuntimeHoldReason::AssetRewards(pallet_asset_rewards::HoldReason::PoolCreation);
	// 1 item, 135 bytes into the storage on pool creation.
	pub const StakePoolCreationDeposit: Balance = deposit(1, 135);
}

impl pallet_asset_rewards::Config for Runtime {
	type RuntimeEvent = RuntimeEvent;
	type PalletId = AssetRewardsPalletId;
	type Balance = Balance;
	type Assets = NativeAndAllAssets;
	type AssetsFreezer = NativeAndAllAssetsFreezer;
	type AssetId = xcm::v4::Location;
	type CreatePoolOrigin = EnsureSigned<AccountId>;
	type RuntimeFreezeReason = RuntimeFreezeReason;
	type Consideration = HoldConsideration<
		AccountId,
		Balances,
		RewardsPoolCreationHoldReason,
		ConstantStoragePrice<StakePoolCreationDeposit, Balance>,
	>;
	type WeightInfo = weights::pallet_asset_rewards::WeightInfo<Runtime>;
	#[cfg(feature = "runtime-benchmarks")]
	type BenchmarkHelper = PalletAssetRewardsBenchmarkHelper;
}

// Create the runtime by composing the FRAME pallets that were previously configured.
construct_runtime!(
	pub enum Runtime
	{
		// System support stuff.
		System: frame_system = 0,
		ParachainSystem: cumulus_pallet_parachain_system = 1,
		Timestamp: pallet_timestamp = 3,
		ParachainInfo: parachain_info = 4,

		// Monetary stuff.
		Balances: pallet_balances = 10,
		TransactionPayment: pallet_transaction_payment = 11,
		AssetTxPayment: pallet_asset_conversion_tx_payment = 13,

		// Collator support. the order of these 5 are important and shall not change.
		Authorship: pallet_authorship = 20,
		CollatorSelection: pallet_collator_selection = 21,
		Session: pallet_session = 22,
		Aura: pallet_aura = 23,
		AuraExt: cumulus_pallet_aura_ext = 24,

		// XCM helpers.
		XcmpQueue: cumulus_pallet_xcmp_queue = 30,
		PolkadotXcm: pallet_xcm = 31,
		CumulusXcm: cumulus_pallet_xcm = 32,
		MessageQueue: pallet_message_queue = 34,

		// Handy utilities.
		Utility: pallet_utility = 40,
		Multisig: pallet_multisig = 41,
		Proxy: pallet_proxy = 42,

		// Bridge utilities.
		ToWestendXcmRouter: pallet_xcm_bridge_hub_router::<Instance3> = 45,

		// The main stage.
		Assets: pallet_assets::<Instance1> = 50,
		Uniques: pallet_uniques = 51,
		Nfts: pallet_nfts = 52,
		ForeignAssets: pallet_assets::<Instance2> = 53,
		NftFractionalization: pallet_nft_fractionalization = 54,
		PoolAssets: pallet_assets::<Instance3> = 55,
		AssetConversion: pallet_asset_conversion = 56,

		AssetsFreezer: pallet_assets_freezer::<Instance1> = 57,
		ForeignAssetsFreezer: pallet_assets_freezer::<Instance2> = 58,
		PoolAssetsFreezer: pallet_assets_freezer::<Instance3> = 59,

		AssetRewards: pallet_asset_rewards = 60,

		// TODO: the pallet instance should be removed once all pools have migrated
		// to the new account IDs.
		AssetConversionMigration: pallet_asset_conversion_ops = 200,
	}
);

/// The address format for describing accounts.
pub type Address = sp_runtime::MultiAddress<AccountId, ()>;
/// Block type as expected by this runtime.
pub type Block = generic::Block<Header, UncheckedExtrinsic>;
/// A Block signed with a Justification
pub type SignedBlock = generic::SignedBlock<Block>;
/// BlockId type as expected by this runtime.
pub type BlockId = generic::BlockId<Block>;
/// The SignedExtension to the basic transaction logic.
pub type SignedExtra = (
	frame_system::CheckNonZeroSender<Runtime>,
	frame_system::CheckSpecVersion<Runtime>,
	frame_system::CheckTxVersion<Runtime>,
	frame_system::CheckGenesis<Runtime>,
	frame_system::CheckEra<Runtime>,
	frame_system::CheckNonce<Runtime>,
	frame_system::CheckWeight<Runtime>,
	pallet_asset_conversion_tx_payment::ChargeAssetTxPayment<Runtime>,
	cumulus_primitives_storage_weight_reclaim::StorageWeightReclaim<Runtime>,
	frame_metadata_hash_extension::CheckMetadataHash<Runtime>,
);
/// Unchecked extrinsic type as expected by this runtime.
pub type UncheckedExtrinsic =
	generic::UncheckedExtrinsic<Address, RuntimeCall, Signature, SignedExtra>;
/// Migrations to apply on runtime upgrade.
pub type Migrations = (
	InitStorageVersions,
	// unreleased
	cumulus_pallet_xcmp_queue::migration::v4::MigrationToV4<Runtime>,
	cumulus_pallet_xcmp_queue::migration::v5::MigrateV4ToV5<Runtime>,
	pallet_collator_selection::migration::v2::MigrationToV2<Runtime>,
	frame_support::migrations::RemovePallet<StateTrieMigrationName, RocksDbWeight>,
	// permanent
	pallet_xcm::migration::MigrateToLatestXcmVersion<Runtime>,
);

parameter_types! {
	pub const StateTrieMigrationName: &'static str = "StateTrieMigration";
}

/// Migration to initialize storage versions for pallets added after genesis.
///
/// This is now done automatically (see <https://github.com/paritytech/polkadot-sdk/pull/1297>),
/// but some pallets had made it in and had storage set in them for this parachain before it was
/// merged.
pub struct InitStorageVersions;

impl frame_support::traits::OnRuntimeUpgrade for InitStorageVersions {
	fn on_runtime_upgrade() -> Weight {
		use frame_support::traits::{GetStorageVersion, StorageVersion};

		let mut writes = 0;

		if PolkadotXcm::on_chain_storage_version() == StorageVersion::new(0) {
			PolkadotXcm::in_code_storage_version().put::<PolkadotXcm>();
			writes.saturating_inc();
		}

		if Multisig::on_chain_storage_version() == StorageVersion::new(0) {
			Multisig::in_code_storage_version().put::<Multisig>();
			writes.saturating_inc();
		}

		if Assets::on_chain_storage_version() == StorageVersion::new(0) {
			Assets::in_code_storage_version().put::<Assets>();
			writes.saturating_inc();
		}

		if Uniques::on_chain_storage_version() == StorageVersion::new(0) {
			Uniques::in_code_storage_version().put::<Uniques>();
			writes.saturating_inc();
		}

		if Nfts::on_chain_storage_version() == StorageVersion::new(0) {
			Nfts::in_code_storage_version().put::<Nfts>();
			writes.saturating_inc();
		}

		if ForeignAssets::on_chain_storage_version() == StorageVersion::new(0) {
			ForeignAssets::in_code_storage_version().put::<ForeignAssets>();
			writes.saturating_inc();
		}

		if PoolAssets::on_chain_storage_version() == StorageVersion::new(0) {
			PoolAssets::in_code_storage_version().put::<PoolAssets>();
			writes.saturating_inc();
		}

		<Runtime as frame_system::Config>::DbWeight::get().reads_writes(7, writes)
	}
}

/// Executive: handles dispatch to the various modules.
pub type Executive = frame_executive::Executive<
	Runtime,
	Block,
	frame_system::ChainContext<Runtime>,
	Runtime,
	AllPalletsWithSystem,
	Migrations,
>;

#[cfg(feature = "runtime-benchmarks")]
mod benches {
	frame_benchmarking::define_benchmarks!(
		[frame_system, SystemBench::<Runtime>]
		[pallet_assets, Local]
		[pallet_assets, Foreign]
		[pallet_assets, Pool]
		[pallet_asset_conversion, AssetConversion]
		[pallet_asset_rewards, AssetRewards]
		[pallet_balances, Balances]
		[pallet_message_queue, MessageQueue]
		[pallet_multisig, Multisig]
		[pallet_nft_fractionalization, NftFractionalization]
		[pallet_nfts, Nfts]
		[pallet_proxy, Proxy]
		[pallet_session, SessionBench::<Runtime>]
		[pallet_uniques, Uniques]
		[pallet_utility, Utility]
		[pallet_timestamp, Timestamp]
		[pallet_collator_selection, CollatorSelection]
		[cumulus_pallet_parachain_system, ParachainSystem]
		[cumulus_pallet_xcmp_queue, XcmpQueue]
		[pallet_xcm_bridge_hub_router, ToWestend]
		[pallet_asset_conversion_ops, AssetConversionMigration]
		// XCM
		[pallet_xcm, PalletXcmExtrinsicsBenchmark::<Runtime>]
		// NOTE: Make sure you point to the individual modules below.
		[pallet_xcm_benchmarks::fungible, XcmBalances]
		[pallet_xcm_benchmarks::generic, XcmGeneric]
	);
}

impl_runtime_apis! {
	impl sp_consensus_aura::AuraApi<Block, AuraId> for Runtime {
		fn slot_duration() -> sp_consensus_aura::SlotDuration {
			sp_consensus_aura::SlotDuration::from_millis(SLOT_DURATION)
		}

		fn authorities() -> Vec<AuraId> {
			pallet_aura::Authorities::<Runtime>::get().into_inner()
		}
	}

	impl cumulus_primitives_aura::AuraUnincludedSegmentApi<Block> for Runtime {
		fn can_build_upon(
			included_hash: <Block as BlockT>::Hash,
			slot: cumulus_primitives_aura::Slot,
		) -> bool {
			ConsensusHook::can_build_upon(included_hash, slot)
		}
	}

	impl sp_api::Core<Block> for Runtime {
		fn version() -> RuntimeVersion {
			VERSION
		}

		fn execute_block(block: Block) {
			Executive::execute_block(block)
		}

		fn initialize_block(header: &<Block as BlockT>::Header) -> sp_runtime::ExtrinsicInclusionMode {
			Executive::initialize_block(header)
		}
	}

	impl sp_api::Metadata<Block> for Runtime {
		fn metadata() -> OpaqueMetadata {
			OpaqueMetadata::new(Runtime::metadata().into())
		}

		fn metadata_at_version(version: u32) -> Option<OpaqueMetadata> {
			Runtime::metadata_at_version(version)
		}

		fn metadata_versions() -> alloc::vec::Vec<u32> {
			Runtime::metadata_versions()
		}
	}

	impl sp_block_builder::BlockBuilder<Block> for Runtime {
		fn apply_extrinsic(extrinsic: <Block as BlockT>::Extrinsic) -> ApplyExtrinsicResult {
			Executive::apply_extrinsic(extrinsic)
		}

		fn finalize_block() -> <Block as BlockT>::Header {
			Executive::finalize_block()
		}

		fn inherent_extrinsics(data: sp_inherents::InherentData) -> Vec<<Block as BlockT>::Extrinsic> {
			data.create_extrinsics()
		}

		fn check_inherents(
			block: Block,
			data: sp_inherents::InherentData,
		) -> sp_inherents::CheckInherentsResult {
			data.check_extrinsics(&block)
		}
	}

	impl sp_transaction_pool::runtime_api::TaggedTransactionQueue<Block> for Runtime {
		fn validate_transaction(
			source: TransactionSource,
			tx: <Block as BlockT>::Extrinsic,
			block_hash: <Block as BlockT>::Hash,
		) -> TransactionValidity {
			Executive::validate_transaction(source, tx, block_hash)
		}
	}

	impl sp_offchain::OffchainWorkerApi<Block> for Runtime {
		fn offchain_worker(header: &<Block as BlockT>::Header) {
			Executive::offchain_worker(header)
		}
	}

	impl sp_session::SessionKeys<Block> for Runtime {
		fn generate_session_keys(seed: Option<Vec<u8>>) -> Vec<u8> {
			SessionKeys::generate(seed)
		}

		fn decode_session_keys(
			encoded: Vec<u8>,
		) -> Option<Vec<(Vec<u8>, KeyTypeId)>> {
			SessionKeys::decode_into_raw_public_keys(&encoded)
		}
	}

	impl frame_system_rpc_runtime_api::AccountNonceApi<Block, AccountId, Nonce> for Runtime {
		fn account_nonce(account: AccountId) -> Nonce {
			System::account_nonce(account)
		}
	}

	impl pallet_asset_conversion::AssetConversionApi<
		Block,
		Balance,
		xcm::v4::Location,
	> for Runtime
	{
		fn quote_price_exact_tokens_for_tokens(asset1: xcm::v4::Location, asset2: xcm::v4::Location, amount: Balance, include_fee: bool) -> Option<Balance> {
			AssetConversion::quote_price_exact_tokens_for_tokens(asset1, asset2, amount, include_fee)
		}
		fn quote_price_tokens_for_exact_tokens(asset1: xcm::v4::Location, asset2: xcm::v4::Location, amount: Balance, include_fee: bool) -> Option<Balance> {
			AssetConversion::quote_price_tokens_for_exact_tokens(asset1, asset2, amount, include_fee)
		}
		fn get_reserves(asset1: xcm::v4::Location, asset2: xcm::v4::Location) -> Option<(Balance, Balance)> {
			AssetConversion::get_reserves(asset1, asset2).ok()
		}
	}

	impl pallet_transaction_payment_rpc_runtime_api::TransactionPaymentApi<Block, Balance> for Runtime {
		fn query_info(
			uxt: <Block as BlockT>::Extrinsic,
			len: u32,
		) -> pallet_transaction_payment_rpc_runtime_api::RuntimeDispatchInfo<Balance> {
			TransactionPayment::query_info(uxt, len)
		}
		fn query_fee_details(
			uxt: <Block as BlockT>::Extrinsic,
			len: u32,
		) -> pallet_transaction_payment::FeeDetails<Balance> {
			TransactionPayment::query_fee_details(uxt, len)
		}
		fn query_weight_to_fee(weight: Weight) -> Balance {
			TransactionPayment::weight_to_fee(weight)
		}
		fn query_length_to_fee(length: u32) -> Balance {
			TransactionPayment::length_to_fee(length)
		}
	}

	impl pallet_transaction_payment_rpc_runtime_api::TransactionPaymentCallApi<Block, Balance, RuntimeCall>
		for Runtime
	{
		fn query_call_info(
			call: RuntimeCall,
			len: u32,
		) -> pallet_transaction_payment::RuntimeDispatchInfo<Balance> {
			TransactionPayment::query_call_info(call, len)
		}
		fn query_call_fee_details(
			call: RuntimeCall,
			len: u32,
		) -> pallet_transaction_payment::FeeDetails<Balance> {
			TransactionPayment::query_call_fee_details(call, len)
		}
		fn query_weight_to_fee(weight: Weight) -> Balance {
			TransactionPayment::weight_to_fee(weight)
		}
		fn query_length_to_fee(length: u32) -> Balance {
			TransactionPayment::length_to_fee(length)
		}
	}

	impl assets_common::runtime_api::FungiblesApi<
		Block,
		AccountId,
	> for Runtime
	{
		fn query_account_balances(account: AccountId) -> Result<xcm::VersionedAssets, assets_common::runtime_api::FungiblesAccessError> {
			use assets_common::fungible_conversion::{convert, convert_balance};
			Ok([
				// collect pallet_balance
				{
					let balance = Balances::free_balance(account.clone());
					if balance > 0 {
						vec![convert_balance::<TokenLocation, Balance>(balance)?]
					} else {
						vec![]
					}
				},
				// collect pallet_assets (TrustBackedAssets)
				convert::<_, _, _, _, TrustBackedAssetsConvertedConcreteId>(
					Assets::account_balances(account.clone())
						.iter()
						.filter(|(_, balance)| balance > &0)
				)?,
				// collect pallet_assets (ForeignAssets)
				convert::<_, _, _, _, ForeignAssetsConvertedConcreteId>(
					ForeignAssets::account_balances(account.clone())
						.iter()
						.filter(|(_, balance)| balance > &0)
				)?,
				// collect pallet_assets (PoolAssets)
				convert::<_, _, _, _, PoolAssetsConvertedConcreteId>(
					PoolAssets::account_balances(account)
						.iter()
						.filter(|(_, balance)| balance > &0)
				)?,
				// collect ... e.g. other tokens
			].concat().into())
		}
	}

	impl xcm_runtime_apis::fees::XcmPaymentApi<Block> for Runtime {
		fn query_acceptable_payment_assets(xcm_version: xcm::Version) -> Result<Vec<VersionedAssetId>, XcmPaymentApiError> {
			let acceptable_assets = vec![AssetId(xcm_config::TokenLocation::get())];
			PolkadotXcm::query_acceptable_payment_assets(xcm_version, acceptable_assets)
		}

		fn query_weight_to_asset_fee(weight: Weight, asset: VersionedAssetId) -> Result<u128, XcmPaymentApiError> {
			match asset.try_as::<AssetId>() {
				Ok(asset_id) if asset_id.0 == xcm_config::TokenLocation::get() => {
					// for native token
					Ok(WeightToFee::weight_to_fee(&weight))
				},
				Ok(asset_id) => {
					log::trace!(target: "xcm::xcm_runtime_apis", "query_weight_to_asset_fee - unhandled asset_id: {asset_id:?}!");
					Err(XcmPaymentApiError::AssetNotFound)
				},
				Err(_) => {
					log::trace!(target: "xcm::xcm_runtime_apis", "query_weight_to_asset_fee - failed to convert asset: {asset:?}!");
					Err(XcmPaymentApiError::VersionedConversionFailed)
				}
			}
		}

		fn query_xcm_weight(message: VersionedXcm<()>) -> Result<Weight, XcmPaymentApiError> {
			PolkadotXcm::query_xcm_weight(message)
		}

		fn query_delivery_fees(destination: VersionedLocation, message: VersionedXcm<()>) -> Result<VersionedAssets, XcmPaymentApiError> {
			PolkadotXcm::query_delivery_fees(destination, message)
		}
	}

	impl xcm_runtime_apis::dry_run::DryRunApi<Block, RuntimeCall, RuntimeEvent, OriginCaller> for Runtime {
		fn dry_run_call(origin: OriginCaller, call: RuntimeCall) -> Result<CallDryRunEffects<RuntimeEvent>, XcmDryRunApiError> {
			PolkadotXcm::dry_run_call::<Runtime, xcm_config::XcmRouter, OriginCaller, RuntimeCall>(origin, call)
		}

		fn dry_run_xcm(origin_location: VersionedLocation, xcm: VersionedXcm<RuntimeCall>) -> Result<XcmDryRunEffects<RuntimeEvent>, XcmDryRunApiError> {
			PolkadotXcm::dry_run_xcm::<Runtime, xcm_config::XcmRouter, RuntimeCall, xcm_config::XcmConfig>(origin_location, xcm)
		}
	}

	impl xcm_runtime_apis::conversions::LocationToAccountApi<Block, AccountId> for Runtime {
		fn convert_location(location: VersionedLocation) -> Result<
			AccountId,
			xcm_runtime_apis::conversions::Error
		> {
			xcm_runtime_apis::conversions::LocationToAccountHelper::<
				AccountId,
				xcm_config::LocationToAccountId,
			>::convert_location(location)
		}
	}

	impl cumulus_primitives_core::CollectCollationInfo<Block> for Runtime {
		fn collect_collation_info(header: &<Block as BlockT>::Header) -> cumulus_primitives_core::CollationInfo {
			ParachainSystem::collect_collation_info(header)
		}
	}

	impl pallet_asset_rewards::AssetRewards<Block, Balance> for Runtime {
		fn pool_creation_cost() -> Balance {
			StakePoolCreationDeposit::get()
		}
	}

	#[cfg(feature = "try-runtime")]
	impl frame_try_runtime::TryRuntime<Block> for Runtime {
		fn on_runtime_upgrade(checks: frame_try_runtime::UpgradeCheckSelect) -> (Weight, Weight) {
			let weight = Executive::try_runtime_upgrade(checks).unwrap();
			(weight, RuntimeBlockWeights::get().max_block)
		}

		fn execute_block(
			block: Block,
			state_root_check: bool,
			signature_check: bool,
			select: frame_try_runtime::TryStateSelect,
		) -> Weight {
			// NOTE: intentional unwrap: we don't want to propagate the error backwards, and want to
			// have a backtrace here.
			Executive::try_execute_block(block, state_root_check, signature_check, select).unwrap()
		}
	}

	#[cfg(feature = "runtime-benchmarks")]
	impl frame_benchmarking::Benchmark<Block> for Runtime {
		fn benchmark_metadata(extra: bool) -> (
			Vec<frame_benchmarking::BenchmarkList>,
			Vec<frame_support::traits::StorageInfo>,
		) {
			use frame_benchmarking::{Benchmarking, BenchmarkList};
			use frame_support::traits::StorageInfoTrait;
			use frame_system_benchmarking::Pallet as SystemBench;
			use cumulus_pallet_session_benchmarking::Pallet as SessionBench;
			use pallet_xcm::benchmarking::Pallet as PalletXcmExtrinsicsBenchmark;
			use pallet_xcm_bridge_hub_router::benchmarking::Pallet as XcmBridgeHubRouterBench;

			// This is defined once again in dispatch_benchmark, because list_benchmarks!
			// and add_benchmarks! are macros exported by define_benchmarks! macros and those types
			// are referenced in that call.
			type XcmBalances = pallet_xcm_benchmarks::fungible::Pallet::<Runtime>;
			type XcmGeneric = pallet_xcm_benchmarks::generic::Pallet::<Runtime>;

			// Benchmark files generated for `Assets/ForeignAssets` instances are by default
			// `pallet_assets_assets.rs / pallet_assets_foreign_assets`, which is not really nice,
			// so with this redefinition we can change names to nicer:
			// `pallet_assets_local.rs / pallet_assets_foreign.rs`.
			type Local = pallet_assets::Pallet::<Runtime, TrustBackedAssetsInstance>;
			type Foreign = pallet_assets::Pallet::<Runtime, ForeignAssetsInstance>;
			type Pool = pallet_assets::Pallet::<Runtime, PoolAssetsInstance>;

			type ToWestend = XcmBridgeHubRouterBench<Runtime, ToWestendXcmRouterInstance>;

			let mut list = Vec::<BenchmarkList>::new();
			list_benchmarks!(list, extra);

			let storage_info = AllPalletsWithSystem::storage_info();
			(list, storage_info)
		}

		fn dispatch_benchmark(
			config: frame_benchmarking::BenchmarkConfig
		) -> Result<Vec<frame_benchmarking::BenchmarkBatch>, sp_runtime::RuntimeString> {
			use frame_benchmarking::{Benchmarking, BenchmarkBatch, BenchmarkError};
			use sp_storage::TrackedStorageKey;

			use frame_system_benchmarking::Pallet as SystemBench;
			impl frame_system_benchmarking::Config for Runtime {
				fn setup_set_code_requirements(code: &alloc::vec::Vec<u8>) -> Result<(), BenchmarkError> {
					ParachainSystem::initialize_for_set_code_benchmark(code.len() as u32);
					Ok(())
				}

				fn verify_set_code() {
					System::assert_last_event(cumulus_pallet_parachain_system::Event::<Runtime>::ValidationFunctionStored.into());
				}
			}

			use cumulus_pallet_session_benchmarking::Pallet as SessionBench;
			impl cumulus_pallet_session_benchmarking::Config for Runtime {}

			use pallet_xcm_bridge_hub_router::benchmarking::{
				Pallet as XcmBridgeHubRouterBench,
				Config as XcmBridgeHubRouterConfig,
			};

			parameter_types! {
				pub ExistentialDepositAsset: Option<Asset> = Some((
					TokenLocation::get(),
					ExistentialDeposit::get()
				).into());
				pub const RandomParaId: ParaId = ParaId::new(43211234);
			}

			use pallet_xcm::benchmarking::Pallet as PalletXcmExtrinsicsBenchmark;
			impl pallet_xcm::benchmarking::Config for Runtime {
				type DeliveryHelper = (
					cumulus_primitives_utility::ToParentDeliveryHelper<
						xcm_config::XcmConfig,
						ExistentialDepositAsset,
						xcm_config::PriceForParentDelivery,
					>,
					polkadot_runtime_common::xcm_sender::ToParachainDeliveryHelper<
						xcm_config::XcmConfig,
						ExistentialDepositAsset,
						PriceForSiblingParachainDelivery,
						RandomParaId,
						ParachainSystem,
					>
				);

				fn reachable_dest() -> Option<Location> {
					Some(Parent.into())
				}

				fn teleportable_asset_and_dest() -> Option<(Asset, Location)> {
					// Relay/native token can be teleported between AH and Relay.
					Some((
						Asset {
							fun: Fungible(ExistentialDeposit::get()),
							id: AssetId(Parent.into())
						},
						Parent.into(),
					))
				}

				fn reserve_transferable_asset_and_dest() -> Option<(Asset, Location)> {
					Some((
						Asset {
							fun: Fungible(ExistentialDeposit::get()),
							id: AssetId(Parent.into())
						},
						// AH can reserve transfer native token to some random parachain.
						ParentThen(Parachain(RandomParaId::get().into()).into()).into(),
					))
				}

				fn set_up_complex_asset_transfer(
				) -> Option<(XcmAssets, u32, Location, alloc::boxed::Box<dyn FnOnce()>)> {
					// Transfer to Relay some local AH asset (local-reserve-transfer) while paying
					// fees using teleported native token.
					// (We don't care that Relay doesn't accept incoming unknown AH local asset)
					let dest = Parent.into();

					let fee_amount = EXISTENTIAL_DEPOSIT;
					let fee_asset: Asset = (Location::parent(), fee_amount).into();

					let who = frame_benchmarking::whitelisted_caller();
					// Give some multiple of the existential deposit
					let balance = fee_amount + EXISTENTIAL_DEPOSIT * 1000;
					let _ = <Balances as frame_support::traits::Currency<_>>::make_free_balance_be(
						&who, balance,
					);
					// verify initial balance
					assert_eq!(Balances::free_balance(&who), balance);

					// set up local asset
					let asset_amount = 10u128;
					let initial_asset_amount = asset_amount * 10;
					let (asset_id, _, _) = pallet_assets::benchmarking::create_default_minted_asset::<
						Runtime,
						pallet_assets::Instance1
					>(true, initial_asset_amount);
					let asset_location = Location::new(
						0,
						[PalletInstance(50), GeneralIndex(u32::from(asset_id).into())]
					);
					let transfer_asset: Asset = (asset_location, asset_amount).into();

					let assets: XcmAssets = vec![fee_asset.clone(), transfer_asset].into();
					let fee_index = if assets.get(0).unwrap().eq(&fee_asset) { 0 } else { 1 };

					// verify transferred successfully
					let verify = alloc::boxed::Box::new(move || {
						// verify native balance after transfer, decreased by transferred fee amount
						// (plus transport fees)
						assert!(Balances::free_balance(&who) <= balance - fee_amount);
						// verify asset balance decreased by exactly transferred amount
						assert_eq!(
							Assets::balance(asset_id.into(), &who),
							initial_asset_amount - asset_amount,
						);
					});
					Some((assets, fee_index as u32, dest, verify))
				}

				fn get_asset() -> Asset {
					Asset {
						id: AssetId(Location::parent()),
						fun: Fungible(ExistentialDeposit::get()),
					}
				}
			}

			impl XcmBridgeHubRouterConfig<ToWestendXcmRouterInstance> for Runtime {
				fn make_congested() {
					cumulus_pallet_xcmp_queue::bridging::suspend_channel_for_benchmarks::<Runtime>(
						xcm_config::bridging::SiblingBridgeHubParaId::get().into()
					);
				}
				fn ensure_bridged_target_destination() -> Result<Location, BenchmarkError> {
					ParachainSystem::open_outbound_hrmp_channel_for_benchmarks_or_tests(
						xcm_config::bridging::SiblingBridgeHubParaId::get().into()
					);
					let bridged_asset_hub = xcm_config::bridging::to_westend::AssetHubWestend::get();
					let _ = PolkadotXcm::force_xcm_version(
						RuntimeOrigin::root(),
						alloc::boxed::Box::new(bridged_asset_hub.clone()),
						XCM_VERSION,
					).map_err(|e| {
						log::error!(
							"Failed to dispatch `force_xcm_version({:?}, {:?}, {:?})`, error: {:?}",
							RuntimeOrigin::root(),
							bridged_asset_hub,
							XCM_VERSION,
							e
						);
						BenchmarkError::Stop("XcmVersion was not stored!")
					})?;
					Ok(bridged_asset_hub)
				}
			}

			use xcm_config::{TokenLocation, MaxAssetsIntoHolding};
			use pallet_xcm_benchmarks::asset_instance_from;

			impl pallet_xcm_benchmarks::Config for Runtime {
				type XcmConfig = xcm_config::XcmConfig;
				type AccountIdConverter = xcm_config::LocationToAccountId;
				type DeliveryHelper = cumulus_primitives_utility::ToParentDeliveryHelper<
					xcm_config::XcmConfig,
					ExistentialDepositAsset,
					xcm_config::PriceForParentDelivery,
				>;
				fn valid_destination() -> Result<Location, BenchmarkError> {
					Ok(TokenLocation::get())
				}
				fn worst_case_holding(depositable_count: u32) -> XcmAssets {
					// A mix of fungible, non-fungible, and concrete assets.
					let holding_non_fungibles = MaxAssetsIntoHolding::get() / 2 - depositable_count;
					let holding_fungibles = holding_non_fungibles.saturating_sub(2);  // -2 for two `iter::once` bellow
					let fungibles_amount: u128 = 100;
					(0..holding_fungibles)
						.map(|i| {
							Asset {
								id: GeneralIndex(i as u128).into(),
								fun: Fungible(fungibles_amount * (i + 1) as u128), // non-zero amount
							}
						})
						.chain(core::iter::once(Asset { id: Here.into(), fun: Fungible(u128::MAX) }))
						.chain(core::iter::once(Asset { id: AssetId(TokenLocation::get()), fun: Fungible(1_000_000 * UNITS) }))
						.chain((0..holding_non_fungibles).map(|i| Asset {
							id: GeneralIndex(i as u128).into(),
							fun: NonFungible(asset_instance_from(i)),
						}))
						.collect::<Vec<_>>()
						.into()
				}
			}

			parameter_types! {
				pub const TrustedTeleporter: Option<(Location, Asset)> = Some((
					TokenLocation::get(),
					Asset { fun: Fungible(UNITS), id: AssetId(TokenLocation::get()) },
				));
				pub const CheckedAccount: Option<(AccountId, xcm_builder::MintLocation)> = None;
				// AssetHubRococo trusts AssetHubWestend as reserve for WNDs
				pub TrustedReserve: Option<(Location, Asset)> = Some(
					(
						xcm_config::bridging::to_westend::AssetHubWestend::get(),
						Asset::from((xcm_config::bridging::to_westend::WndLocation::get(), 1000000000000 as u128))
					)
				);
			}

			impl pallet_xcm_benchmarks::fungible::Config for Runtime {
				type TransactAsset = Balances;

				type CheckedAccount = CheckedAccount;
				type TrustedTeleporter = TrustedTeleporter;
				type TrustedReserve = TrustedReserve;

				fn get_asset() -> Asset {
					Asset {
						id: AssetId(TokenLocation::get()),
						fun: Fungible(UNITS),
					}
				}
			}

			impl pallet_xcm_benchmarks::generic::Config for Runtime {
				type TransactAsset = Balances;
				type RuntimeCall = RuntimeCall;

				fn worst_case_response() -> (u64, Response) {
					(0u64, Response::Version(Default::default()))
				}

				fn worst_case_asset_exchange() -> Result<(XcmAssets, XcmAssets), BenchmarkError> {
					Err(BenchmarkError::Skip)
				}

				fn universal_alias() -> Result<(Location, Junction), BenchmarkError> {
					xcm_config::bridging::BridgingBenchmarksHelper::prepare_universal_alias()
					.ok_or(BenchmarkError::Skip)
				}

				fn transact_origin_and_runtime_call() -> Result<(Location, RuntimeCall), BenchmarkError> {
					Ok((TokenLocation::get(), frame_system::Call::remark_with_event { remark: vec![] }.into()))
				}

				fn subscribe_origin() -> Result<Location, BenchmarkError> {
					Ok(TokenLocation::get())
				}

				fn claimable_asset() -> Result<(Location, Location, XcmAssets), BenchmarkError> {
					let origin = TokenLocation::get();
					let assets: XcmAssets = (TokenLocation::get(), 1_000 * UNITS).into();
					let ticket = Location { parents: 0, interior: Here };
					Ok((origin, ticket, assets))
				}

				fn fee_asset() -> Result<Asset, BenchmarkError> {
					Ok(Asset {
						id: AssetId(TokenLocation::get()),
						fun: Fungible(1_000_000 * UNITS),
					})
				}

				fn unlockable_asset() -> Result<(Location, Location, Asset), BenchmarkError> {
					Err(BenchmarkError::Skip)
				}

				fn export_message_origin_and_destination(
				) -> Result<(Location, NetworkId, InteriorLocation), BenchmarkError> {
					Err(BenchmarkError::Skip)
				}

				fn alias_origin() -> Result<(Location, Location), BenchmarkError> {
					Err(BenchmarkError::Skip)
				}
			}

			type XcmBalances = pallet_xcm_benchmarks::fungible::Pallet::<Runtime>;
			type XcmGeneric = pallet_xcm_benchmarks::generic::Pallet::<Runtime>;

			type Local = pallet_assets::Pallet::<Runtime, TrustBackedAssetsInstance>;
			type Foreign = pallet_assets::Pallet::<Runtime, ForeignAssetsInstance>;
			type Pool = pallet_assets::Pallet::<Runtime, PoolAssetsInstance>;

			type ToWestend = XcmBridgeHubRouterBench<Runtime, ToWestendXcmRouterInstance>;

			let whitelist: Vec<TrackedStorageKey> = vec![
				// Block Number
				hex_literal::hex!("26aa394eea5630e07c48ae0c9558cef702a5c1b19ab7a04f536c519aca4983ac").to_vec().into(),
				// Total Issuance
				hex_literal::hex!("c2261276cc9d1f8598ea4b6a74b15c2f57c875e4cff74148e4628f264b974c80").to_vec().into(),
				// Execution Phase
				hex_literal::hex!("26aa394eea5630e07c48ae0c9558cef7ff553b5a9862a516939d82b3d3d8661a").to_vec().into(),
				// Event Count
				hex_literal::hex!("26aa394eea5630e07c48ae0c9558cef70a98fdbe9ce6c55837576c60c7af3850").to_vec().into(),
				// System Events
				hex_literal::hex!("26aa394eea5630e07c48ae0c9558cef780d41e5e16056765bc8461851072c9d7").to_vec().into(),
				//TODO: use from relay_well_known_keys::ACTIVE_CONFIG
				hex_literal::hex!("06de3d8a54d27e44a9d5ce189618f22db4b49d95320d9021994c850f25b8e385").to_vec().into(),
			];

			let mut batches = Vec::<BenchmarkBatch>::new();
			let params = (&config, &whitelist);
			add_benchmarks!(params, batches);

			Ok(batches)
		}
	}

	impl sp_genesis_builder::GenesisBuilder<Block> for Runtime {
		fn build_state(config: Vec<u8>) -> sp_genesis_builder::Result {
			build_state::<RuntimeGenesisConfig>(config)
		}

		fn get_preset(id: &Option<PresetId>) -> Option<Vec<u8>> {
			get_preset::<RuntimeGenesisConfig>(id, &genesis_config_presets::get_preset)
		}

		fn preset_names() -> Vec<PresetId> {
			genesis_config_presets::preset_names()
		}
	}
}

cumulus_pallet_parachain_system::register_validate_block! {
	Runtime = Runtime,
	BlockExecutor = cumulus_pallet_aura_ext::BlockExecutor::<Runtime, Executive>,
}<|MERGE_RESOLUTION|>--- conflicted
+++ resolved
@@ -62,16 +62,11 @@
 	genesis_builder_helper::{build_state, get_preset},
 	ord_parameter_types, parameter_types,
 	traits::{
-<<<<<<< HEAD
 		fungible::{self, HoldConsideration},
 		fungibles,
 		tokens::imbalance::ResolveAssetTo,
 		AsEnsureOriginWithArg, ConstBool, ConstU128, ConstU32, ConstU64, ConstU8,
-		ConstantStoragePrice, EitherOfDiverse, Equals, InstanceFilter, TransformOrigin,
-=======
-		fungible, fungibles, tokens::imbalance::ResolveAssetTo, AsEnsureOriginWithArg, ConstBool,
-		ConstU128, ConstU32, ConstU64, ConstU8, EitherOfDiverse, InstanceFilter, TransformOrigin,
->>>>>>> d66dee3c
+		ConstantStoragePrice, EitherOfDiverse, InstanceFilter, TransformOrigin,
 	},
 	weights::{ConstantMultiplier, Weight, WeightToFee as _},
 	BoundedVec, PalletId,
@@ -609,7 +604,8 @@
 						RuntimeCall::Utility { .. } |
 						RuntimeCall::Multisig { .. } |
 						RuntimeCall::NftFractionalization { .. } |
-						RuntimeCall::Nfts { .. } | RuntimeCall::Uniques { .. }
+						RuntimeCall::Nfts { .. } |
+						RuntimeCall::Uniques { .. }
 				)
 			},
 			ProxyType::AssetOwner => matches!(
