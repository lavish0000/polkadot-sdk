--- conflicted
+++ resolved
@@ -1038,15 +1038,12 @@
 		NftFractionalization: pallet_nft_fractionalization = 54,
 		PoolAssets: pallet_assets::<Instance3> = 55,
 		AssetConversion: pallet_asset_conversion = 56,
-<<<<<<< HEAD
-		AssetRewards: pallet_asset_rewards = 57,
-
-		StateTrieMigration: pallet_state_trie_migration = 70,
-=======
+
 		AssetsFreezer: pallet_assets_freezer::<Instance1> = 57,
 		ForeignAssetsFreezer: pallet_assets_freezer::<Instance2> = 58,
 		PoolAssetsFreezer: pallet_assets_freezer::<Instance3> = 59,
->>>>>>> 7a2592e8
+
+		AssetRewards: pallet_asset_rewards = 60,
 
 		// TODO: the pallet instance should be removed once all pools have migrated
 		// to the new account IDs.
