// Copyright (C) Parity Technologies (UK) Ltd.
// This file is part of Cumulus.

// Cumulus is free software: you can redistribute it and/or modify
// it under the terms of the GNU General Public License as published by
// the Free Software Foundation, either version 3 of the License, or
// (at your option) any later version.

// Cumulus is distributed in the hope that it will be useful,
// but WITHOUT ANY WARRANTY; without even the implied warranty of
// MERCHANTABILITY or FITNESS FOR A PARTICULAR PURPOSE.  See the
// GNU General Public License for more details.

// You should have received a copy of the GNU General Public License
// along with Cumulus.  If not, see <http://www.gnu.org/licenses/>.

//! # Shell Runtime
//!
//! The Shell runtime defines a minimal parachain. It can listen for a downward message authorizing
//! an upgrade into another parachain.
//!
//! Generally (so far) only used as the first parachain on a Relay.

#![cfg_attr(not(feature = "std"), no_std)]
// `construct_runtime!` does a lot of recursion and requires us to increase the limit to 256.
#![recursion_limit = "256"]

// Make the WASM binary available.
#[cfg(feature = "std")]
include!(concat!(env!("OUT_DIR"), "/wasm_binary.rs"));

pub mod xcm_config;

extern crate alloc;

use alloc::{vec, vec::Vec};
use codec::{Decode, Encode};
use cumulus_pallet_parachain_system::RelayNumberMonotonicallyIncreases;
use cumulus_primitives_core::AggregateMessageOrigin;
use scale_info::TypeInfo;
use sp_api::impl_runtime_apis;
pub use sp_consensus_aura::sr25519::AuthorityId as AuraId;
use sp_core::{crypto::KeyTypeId, OpaqueMetadata};
use sp_runtime::{
	create_runtime_str, generic, impl_opaque_keys,
	traits::{
		AccountIdLookup, BlakeTwo256, Block as BlockT, DispatchInfoOf, OriginOf,
		TransactionExtension, TransactionExtensionBase, ValidateResult,
	},
	transaction_validity::{
		InvalidTransaction, TransactionSource, TransactionValidity, TransactionValidityError,
	},
	ApplyExtrinsicResult,
};
#[cfg(feature = "std")]
use sp_version::NativeVersion;
use sp_version::RuntimeVersion;

// A few exports that help ease life for downstream crates.
pub use frame_support::{
	construct_runtime, derive_impl,
	dispatch::DispatchClass,
	genesis_builder_helper::{build_state, get_preset},
	parameter_types,
	traits::{ConstBool, ConstU32, ConstU64, ConstU8, EitherOfDiverse, IsInVec, Randomness},
	weights::{
		constants::{
			BlockExecutionWeight, ExtrinsicBaseWeight, RocksDbWeight, WEIGHT_REF_TIME_PER_SECOND,
		},
		IdentityFee, Weight,
	},
	StorageValue,
};
use frame_system::limits::{BlockLength, BlockWeights};
use parachains_common::{AccountId, Signature};
#[cfg(any(feature = "std", test))]
pub use sp_runtime::BuildStorage;
pub use sp_runtime::{Perbill, Permill};

impl_opaque_keys! {
	pub struct SessionKeys {
		pub aura: Aura,
	}
}

/// This runtime version.
#[sp_version::runtime_version]
pub const VERSION: RuntimeVersion = RuntimeVersion {
	spec_name: create_runtime_str!("shell"),
	impl_name: create_runtime_str!("shell"),
	authoring_version: 1,
	spec_version: 2,
	impl_version: 0,
	apis: RUNTIME_API_VERSIONS,
	transaction_version: 1,
	state_version: 0,
};

/// The version information used to identify this runtime when compiled natively.
#[cfg(feature = "std")]
pub fn native_version() -> NativeVersion {
	NativeVersion { runtime_version: VERSION, can_author_with: Default::default() }
}

/// Maximum number of blocks simultaneously accepted by the Runtime, not yet included
/// into the relay chain.
const UNINCLUDED_SEGMENT_CAPACITY: u32 = 1;
/// How many parachain blocks are processed by the relay chain per parent. Limits the
/// number of blocks authored per slot.
const BLOCK_PROCESSING_VELOCITY: u32 = 1;
/// Relay chain slot duration, in milliseconds.
const RELAY_CHAIN_SLOT_DURATION_MILLIS: u32 = 6000;

/// We assume that ~10% of the block weight is consumed by `on_initialize` handlers.
/// This is used to limit the maximal weight of a single extrinsic.
const AVERAGE_ON_INITIALIZE_RATIO: Perbill = Perbill::from_percent(10);
/// We allow `Normal` extrinsics to fill up the block up to 75%, the rest can be used
/// by  Operational  extrinsics.
const NORMAL_DISPATCH_RATIO: Perbill = Perbill::from_percent(75);
/// We allow for .5 seconds of compute with a 12 second average block time.
const MAXIMUM_BLOCK_WEIGHT: Weight = Weight::from_parts(
	WEIGHT_REF_TIME_PER_SECOND.saturating_div(2),
	cumulus_primitives_core::relay_chain::MAX_POV_SIZE as u64,
);

parameter_types! {
	pub const BlockHashCount: BlockNumber = 250;
	pub const Version: RuntimeVersion = VERSION;
	pub RuntimeBlockLength: BlockLength =
		BlockLength::max_with_normal_ratio(5 * 1024 * 1024, NORMAL_DISPATCH_RATIO);
	pub RuntimeBlockWeights: BlockWeights = BlockWeights::builder()
		.base_block(BlockExecutionWeight::get())
		.for_class(DispatchClass::all(), |weights| {
			weights.base_extrinsic = ExtrinsicBaseWeight::get();
		})
		.for_class(DispatchClass::Normal, |weights| {
			weights.max_total = Some(NORMAL_DISPATCH_RATIO * MAXIMUM_BLOCK_WEIGHT);
		})
		.for_class(DispatchClass::Operational, |weights| {
			weights.max_total = Some(MAXIMUM_BLOCK_WEIGHT);
			// Operational transactions have some extra reserved space, so that they
			// are included even if block reached `MAXIMUM_BLOCK_WEIGHT`.
			weights.reserved = Some(
				MAXIMUM_BLOCK_WEIGHT - NORMAL_DISPATCH_RATIO * MAXIMUM_BLOCK_WEIGHT
			);
		})
		.avg_block_initialization(AVERAGE_ON_INITIALIZE_RATIO)
		.build_or_panic();
	pub const SS58Prefix: u8 = 42;
}

#[derive_impl(frame_system::config_preludes::TestDefaultConfig)]
impl frame_system::Config for Runtime {
	/// The identifier used to distinguish between accounts.
	type AccountId = AccountId;
	/// The aggregated dispatch type that is available for extrinsics.
	type RuntimeCall = RuntimeCall;
	/// The lookup mechanism to get account ID from whatever is passed in dispatchers.
	type Lookup = AccountIdLookup<AccountId, ()>;
	/// The index type for storing how many extrinsics an account has signed.
	type Nonce = Nonce;
	/// The type for hashing blocks and tries.
	type Hash = Hash;
	/// The hashing algorithm used.
	type Hashing = BlakeTwo256;
	/// The block type.
	type Block = Block;
	/// The ubiquitous event type.
	type RuntimeEvent = RuntimeEvent;
	/// The ubiquitous origin type.
	type RuntimeOrigin = RuntimeOrigin;
	/// Maximum number of block number to block hash mappings to keep (oldest pruned first).
	type BlockHashCount = BlockHashCount;
	/// Runtime version.
	type Version = Version;
	/// Converts a module to an index of this module in the runtime.
	type PalletInfo = PalletInfo;
	type AccountData = ();
	type OnNewAccount = ();
	type OnKilledAccount = ();
	type DbWeight = ();
	type BaseCallFilter = frame_support::traits::Everything;
	type SystemWeightInfo = ();
	type BlockWeights = RuntimeBlockWeights;
	type BlockLength = RuntimeBlockLength;
	type SS58Prefix = SS58Prefix;
	type OnSetCode = cumulus_pallet_parachain_system::ParachainSetCode<Self>;
	type MaxConsumers = frame_support::traits::ConstU32<16>;
}

parameter_types! {
	pub const RelayOrigin: AggregateMessageOrigin = AggregateMessageOrigin::Parent;
	pub const ReservedDmpWeight: Weight = MAXIMUM_BLOCK_WEIGHT.saturating_div(4);
}

impl cumulus_pallet_parachain_system::Config for Runtime {
	type WeightInfo = ();
	type RuntimeEvent = RuntimeEvent;
	type OnSystemEvent = ();
	type SelfParaId = parachain_info::Pallet<Runtime>;
	type OutboundXcmpMessageSource = ();
	type DmpQueue = frame_support::traits::EnqueueWithOrigin<MessageQueue, RelayOrigin>;
	type ReservedDmpWeight = ReservedDmpWeight;
	type XcmpMessageHandler = ();
	type ReservedXcmpWeight = ();
	type CheckAssociatedRelayNumber = RelayNumberMonotonicallyIncreases;
	type ConsensusHook = cumulus_pallet_aura_ext::FixedVelocityConsensusHook<
		Runtime,
		RELAY_CHAIN_SLOT_DURATION_MILLIS,
		BLOCK_PROCESSING_VELOCITY,
		UNINCLUDED_SEGMENT_CAPACITY,
	>;
}

impl parachain_info::Config for Runtime {}

parameter_types! {
	pub MessageQueueServiceWeight: Weight = Perbill::from_percent(35) * RuntimeBlockWeights::get().max_block;
}

impl pallet_message_queue::Config for Runtime {
	type RuntimeEvent = RuntimeEvent;
	type WeightInfo = ();
	#[cfg(feature = "runtime-benchmarks")]
	type MessageProcessor = pallet_message_queue::mock_helpers::NoopMessageProcessor<
		cumulus_primitives_core::AggregateMessageOrigin,
	>;
	#[cfg(not(feature = "runtime-benchmarks"))]
	type MessageProcessor = xcm_builder::ProcessXcmMessage<
		AggregateMessageOrigin,
		xcm_executor::XcmExecutor<xcm_config::XcmConfig>,
		RuntimeCall,
	>;
	type Size = u32;
	// These need to be configured to the XCMP pallet - if it is deployed.
	type QueueChangeHandler = ();
	type QueuePausedQuery = ();
	type HeapSize = sp_core::ConstU32<{ 103 * 1024 }>;
	type MaxStale = sp_core::ConstU32<8>;
	type ServiceWeight = MessageQueueServiceWeight;
	type IdleMaxServiceWeight = MessageQueueServiceWeight;
}

impl cumulus_pallet_aura_ext::Config for Runtime {}

impl pallet_aura::Config for Runtime {
	type AuthorityId = AuraId;
	type DisabledValidators = ();
	type MaxAuthorities = ConstU32<100_000>;
	type AllowMultipleBlocksPerSlot = ConstBool<false>;
	type SlotDuration = pallet_aura::MinimumPeriodTimesTwo<Self>;
}

impl pallet_timestamp::Config for Runtime {
	type Moment = u64;
	type OnTimestampSet = Aura;
	type MinimumPeriod = ConstU64<0>;
	type WeightInfo = ();
}

construct_runtime! {
	pub enum Runtime
	{
		System: frame_system,
		Timestamp: pallet_timestamp,

		ParachainSystem: cumulus_pallet_parachain_system,
		ParachainInfo: parachain_info,

		CumulusXcm: cumulus_pallet_xcm,
		MessageQueue: pallet_message_queue,

		Aura: pallet_aura,
		AuraExt: cumulus_pallet_aura_ext,
	}
}

/// Simple implementation which fails any transaction which is signed.
#[derive(Eq, PartialEq, Clone, Default, sp_core::RuntimeDebug, Encode, Decode, TypeInfo)]
pub struct DisallowSigned;

impl TransactionExtensionBase for DisallowSigned {
	const IDENTIFIER: &'static str = "DisallowSigned";
	type Implicit = ();
}

impl<C> TransactionExtension<RuntimeCall, C> for DisallowSigned {
	type Val = ();
	type Pre = ();
	fn validate(
		&self,
<<<<<<< HEAD
		_origin: OriginOf<RuntimeCall>,
		_call: &RuntimeCall,
		_info: &DispatchInfoOf<RuntimeCall>,
		_len: usize,
		_context: &mut C,
		_self_implicit: Self::Implicit,
		_inherited_implication: &impl Encode,
	) -> ValidateResult<Self::Val, RuntimeCall> {
		Err(InvalidTransaction::BadProof.into())
=======
	) -> core::result::Result<(), sp_runtime::transaction_validity::TransactionValidityError> {
		Ok(())
>>>>>>> 66baa2fb
	}
	fn prepare(
		self,
		_val: Self::Val,
		_origin: &OriginOf<RuntimeCall>,
		_call: &RuntimeCall,
		_info: &DispatchInfoOf<RuntimeCall>,
		_len: usize,
		_context: &C,
	) -> Result<Self::Pre, TransactionValidityError> {
		Err(InvalidTransaction::BadProof.into())
	}
}

/// Index of a transaction in the chain.
pub type Nonce = u32;
/// A hash of some data used by the chain.
pub type Hash = sp_core::H256;
/// An index to a block.
pub type BlockNumber = u32;
/// The address format for describing accounts.
pub type Address = sp_runtime::MultiAddress<AccountId, ()>;
/// Block header type as expected by this runtime.
pub type Header = generic::Header<BlockNumber, BlakeTwo256>;
/// Block type as expected by this runtime.
pub type Block = generic::Block<Header, UncheckedExtrinsic>;
/// A Block signed with a Justification
pub type SignedBlock = generic::SignedBlock<Block>;
/// BlockId type as expected by this runtime.
pub type BlockId = generic::BlockId<Block>;
/// The extension to the basic transaction logic.
pub type TxExtension = DisallowSigned;
/// Unchecked extrinsic type as expected by this runtime.
pub type UncheckedExtrinsic =
	generic::UncheckedExtrinsic<Address, RuntimeCall, Signature, TxExtension>;
/// Executive: handles dispatch to the various modules.
pub type Executive = frame_executive::Executive<
	Runtime,
	Block,
	frame_system::ChainContext<Runtime>,
	Runtime,
	AllPalletsWithSystem,
>;

impl_runtime_apis! {
	impl sp_consensus_aura::AuraApi<Block, AuraId> for Runtime {
		fn slot_duration() -> sp_consensus_aura::SlotDuration {
			sp_consensus_aura::SlotDuration::from_millis(Aura::slot_duration())
		}

		fn authorities() -> Vec<AuraId> {
			pallet_aura::Authorities::<Runtime>::get().into_inner()
		}
	}

	impl sp_api::Core<Block> for Runtime {
		fn version() -> RuntimeVersion {
			VERSION
		}

		fn execute_block(block: Block) {
			Executive::execute_block(block)
		}

		fn initialize_block(header: &<Block as BlockT>::Header) -> sp_runtime::ExtrinsicInclusionMode {
			Executive::initialize_block(header)
		}
	}

	impl sp_api::Metadata<Block> for Runtime {
		fn metadata() -> OpaqueMetadata {
			OpaqueMetadata::new(Runtime::metadata().into())
		}

		fn metadata_at_version(version: u32) -> Option<OpaqueMetadata> {
			Runtime::metadata_at_version(version)
		}

		fn metadata_versions() -> alloc::vec::Vec<u32> {
			Runtime::metadata_versions()
		}
	}

	impl sp_block_builder::BlockBuilder<Block> for Runtime {
		fn apply_extrinsic(
			extrinsic: <Block as BlockT>::Extrinsic,
		) -> ApplyExtrinsicResult {
			Executive::apply_extrinsic(extrinsic)
		}

		fn finalize_block() -> <Block as BlockT>::Header {
			Executive::finalize_block()
		}

		fn inherent_extrinsics(data: sp_inherents::InherentData) -> Vec<<Block as BlockT>::Extrinsic> {
			data.create_extrinsics()
		}

		fn check_inherents(block: Block, data: sp_inherents::InherentData) -> sp_inherents::CheckInherentsResult {
			data.check_extrinsics(&block)
		}
	}

	impl sp_transaction_pool::runtime_api::TaggedTransactionQueue<Block> for Runtime {
		fn validate_transaction(
			source: TransactionSource,
			tx: <Block as BlockT>::Extrinsic,
			block_hash: <Block as BlockT>::Hash,
		) -> TransactionValidity {
			Executive::validate_transaction(source, tx, block_hash)
		}
	}

	impl sp_offchain::OffchainWorkerApi<Block> for Runtime {
		fn offchain_worker(header: &<Block as BlockT>::Header) {
			Executive::offchain_worker(header)
		}
	}

	impl sp_session::SessionKeys<Block> for Runtime {
		fn generate_session_keys(seed: Option<Vec<u8>>) -> Vec<u8> {
			SessionKeys::generate(seed)
		}

		fn decode_session_keys(
			encoded: Vec<u8>,
		) -> Option<Vec<(Vec<u8>, KeyTypeId)>> {
			SessionKeys::decode_into_raw_public_keys(&encoded)
		}
	}

	impl cumulus_primitives_core::CollectCollationInfo<Block> for Runtime {
		fn collect_collation_info(header: &<Block as BlockT>::Header) -> cumulus_primitives_core::CollationInfo {
			ParachainSystem::collect_collation_info(header)
		}
	}

	impl sp_genesis_builder::GenesisBuilder<Block> for Runtime {
		fn build_state(config: Vec<u8>) -> sp_genesis_builder::Result {
			build_state::<RuntimeGenesisConfig>(config)
		}

		fn get_preset(id: &Option<sp_genesis_builder::PresetId>) -> Option<Vec<u8>> {
			get_preset::<RuntimeGenesisConfig>(id, |_| None)
		}

		fn preset_names() -> Vec<sp_genesis_builder::PresetId> {
			vec![]
		}
	}
}

cumulus_pallet_parachain_system::register_validate_block! {
	Runtime = Runtime,
	BlockExecutor = cumulus_pallet_aura_ext::BlockExecutor::<Runtime, Executive>,
}<|MERGE_RESOLUTION|>--- conflicted
+++ resolved
@@ -289,7 +289,6 @@
 	type Pre = ();
 	fn validate(
 		&self,
-<<<<<<< HEAD
 		_origin: OriginOf<RuntimeCall>,
 		_call: &RuntimeCall,
 		_info: &DispatchInfoOf<RuntimeCall>,
@@ -299,10 +298,6 @@
 		_inherited_implication: &impl Encode,
 	) -> ValidateResult<Self::Val, RuntimeCall> {
 		Err(InvalidTransaction::BadProof.into())
-=======
-	) -> core::result::Result<(), sp_runtime::transaction_validity::TransactionValidityError> {
-		Ok(())
->>>>>>> 66baa2fb
 	}
 	fn prepare(
 		self,
